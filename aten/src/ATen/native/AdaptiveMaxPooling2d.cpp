--- conflicted
+++ resolved
@@ -37,15 +37,6 @@
 
   /* resize output */
   if (input.ndimension() == 3) {
-<<<<<<< HEAD
-    set_output_raw_strided(0, {sizeD, osizeH, osizeW}, {}, input.options());
-    /* indices will contain i,j locations for each output point */
-    set_output_raw_strided(1, {sizeD, osizeH, osizeW}, {}, input.options().dtype(kLong));
-  } else {
-    set_output_raw_strided(0, {sizeB, sizeD, osizeH, osizeW}, {}, input.options().memory_format(input.suggest_memory_format()));
-    /* indices will contain i,j locations for each output point */
-    set_output_raw_strided(1, {sizeB, sizeD, osizeH, osizeW}, {}, input.options().memory_format(input.suggest_memory_format()).dtype(kLong));
-=======
     set_output(0, {sizeD, osizeH, osizeW}, input.options());
     /* indices will contain i,j locations for each output point */
     set_output(1, {sizeD, osizeH, osizeW}, input.options().dtype(kLong));
@@ -53,7 +44,6 @@
     set_output(0, {sizeB, sizeD, osizeH, osizeW}, input.options().memory_format(input.suggest_memory_format()));
     /* indices will contain i,j locations for each output point */
     set_output(1, {sizeB, sizeD, osizeH, osizeW}, input.options().memory_format(input.suggest_memory_format()).dtype(kLong));
->>>>>>> 8d93f6b4
   }
 }
 
@@ -72,11 +62,7 @@
   TORCH_CHECK(input.dtype() == grad_output.dtype(),
     "expected dtype ", input.dtype(), " for `grad_output` but got dtype ", grad_output.dtype());
 
-<<<<<<< HEAD
-  set_output_raw_strided(0, input.sizes(), {}, input.options().memory_format(input.suggest_memory_format()));
-=======
   set_output(0, input.sizes(), input.options().memory_format(input.suggest_memory_format()));
->>>>>>> 8d93f6b4
 }
 } // namespace meta
 
