import contextlib
import functools
import itertools
import warnings
import weakref
from dataclasses import dataclass
from functools import partial
from typing import Any, Callable, Dict, List, Optional, Type, TypeVar, Union

import torch
import torch.fx.experimental.symbolic_shapes as symbolic_shapes
from torch._ops import OpOverload
from torch._subclasses.meta_utils import MetaConverter, WeakTensorRefKey
from torch.fx.operator_schemas import normalize_function
from torch.multiprocessing.reductions import StorageWeakRef
from torch.overrides import TorchFunctionMode
from torch.utils._mode_utils import no_dispatch
from torch.utils._python_dispatch import enable_torch_dispatch_mode, TorchDispatchMode

<<<<<<< HEAD
from torch.utils._pytree import tree_any, tree_flatten, tree_map
=======
from torch.utils._pytree import PyTree, tree_flatten, tree_map
>>>>>>> 2601ccd6

pytree = torch.utils._pytree
T = TypeVar("T")
TensorWeakRef = Any

aten = torch.ops.aten

CONSTANT_NUMEL_LIMIT = 1


@dataclass
class UnsupportedFakeTensorException(RuntimeError):
    reason: str


@dataclass
class DynamicOutputShapeException(RuntimeError):
    func: OpOverload


_device_not_kwarg_ops = (
    aten._resize_output_.default,
    aten.nested_tensor.default,
    aten.nested_tensor.out,
    aten.pin_memory.default,
    aten.is_pinned.default,
    aten.to.device,
    aten.to.prim_Device,
    aten._pin_memory.default,
    aten._pin_memory.out,
    aten._resize_output.default,
    aten._resize_output.out,
)

# this op is never actually used
_non_kwarg_device_constructors = (aten._list_to_tensor,)


def contains_tensor_types(type):
    tensor_type = torch._C.TensorType.get()
    return type.isSubtypeOf(tensor_type) or any(
        contains_tensor_types(e) for e in type.containedTypes()
    )


_like_tensor_constructors = (
    aten.empty_like.default,
    aten.empty_like.out,
    aten.full_like.default,
    aten.full_like.out,
    aten.ones_like.default,
    aten.ones_like.out,
    aten.rand_like.default,
    aten.rand_like.out,
    aten.randn_like.default,
    aten.randn_like.out,
    aten.randint_like.default,
    aten.randint_like.out,
    aten.randint_like.low_dtype,
    aten.randint_like.low_dtype_out,
    aten.zeros_like.default,
    aten.zeros_like.out,
    aten.new_empty.default,
    aten.new_empty.out,
    aten.new_empty_strided.default,
    aten.new_empty_strided.out,
    aten.new_full.default,
    aten.new_full.out,
    aten.new_zeros.default,
    aten.new_zeros.out,
    aten.new_ones.default,
    aten.new_ones.out,
)


@functools.lru_cache(None)
def _is_tensor_constructor(func: OpOverload):
    assert isinstance(func, OpOverload)
    schema = func._schema
    if any(contains_tensor_types(arg.type) for arg in schema.arguments):
        return False
    # TODO: no real reason to restrict multiple outputs
    return (
        len(schema.returns) == 1 and schema.returns[0].type is torch._C.TensorType.get()
    )


@functools.lru_cache(None)
def get_schema_info(func):
    return torch._C._SchemaInfo(func._schema)  # type: ignore[attr-defined]


def tree_flatten_only(ty: Type[T], pytree: PyTree):
    flat_vals, _ = tree_flatten(pytree)
    return [elem for elem in flat_vals if isinstance(elem, ty)]


# Similar to `MetaConverter`, this is a class for converting
# multiple tensors into fake tensors which share the same view/storage
# structure. Like `MetaConverter`, it uses `WeakTensorRefKey` to
# hold a weak reference for all memoized tensors.
class FakeTensorConverter(object):
    tensor_memo: weakref.WeakValueDictionary
    meta_converter: MetaConverter
    constant_storage_mapping: Dict[StorageWeakRef, List[TensorWeakRef]]

    def __init__(self):
        # FakeTensors store the FakeTensorMode which in turn stores a
        # FakeTensor, so we need to hold a weak reference to the FakeTensor
        # otherwise we would induce a circular reference
        self.tensor_memo = weakref.WeakValueDictionary()
        self.meta_converter = MetaConverter()

        # map from to storage to corresponding constant tensors
        self.constant_storage_mapping = {}

    def add_constant_storage_mapping(self, fake_tensor):
        # when you have a constant, aliased tensor:
        # const_tensor.add_(torch.rand([1]))
        # all aliases of it must become no longer const
        assert isinstance(fake_tensor, FakeTensor) and fake_tensor.constant is not None
        weak_st = StorageWeakRef(fake_tensor.constant.storage())

        # we need a map from a weak storage to all of its corresponding
        # constant tensors. python doesn't have the weak value equivalent
        # of defaultdict(list), so we are using a WeakValueDictionary as one
        if weak_st not in self.constant_storage_mapping:
            self.constant_storage_mapping[weak_st] = []
        self.constant_storage_mapping[weak_st].append(weakref.ref(fake_tensor))

    def invalidate_constant_aliases(self, tensor):
        assert not isinstance(tensor, FakeTensor)

        weak_st = StorageWeakRef(tensor.storage())
        if weak_st not in self.constant_storage_mapping:
            return

        for weak_tensor_ref in self.constant_storage_mapping[weak_st]:
            ten = weak_tensor_ref()
            if ten is not None:
                ten._fix_weakref()
                ten.constant = None

        del self.constant_storage_mapping[weak_st]

    def _get_memo(self, t):
        if WeakTensorRefKey(t) in self.tensor_memo:
            out = self.tensor_memo[WeakTensorRefKey(t)]
            out._fix_weakref()
            return out
        return None

    def set_tensor_memo(self, t, v):
        th = WeakTensorRefKey(t)

        # hold a weak ref to self, otherwise it will be kept alive
        # by the del_ten closure
        self_weak_ref = weakref.ref(self)

        def del_ten():
            self_ref = self_weak_ref()
            if self_ref is None:
                return
            # on shutdown, th may not be in memo
            self_ref.tensor_memo.pop(th, None)

        weakref.finalize(t, del_ten)
        self.tensor_memo[th] = v

    def from_real_tensor(self, fake_mode, t, make_constant=False):
        maybe_memo = self._get_memo(t)
        if maybe_memo is not None:
            return maybe_memo
        existing_device = t.device
        # not yet supported in metatensors
        if t.is_quantized:
            raise UnsupportedFakeTensorException("quantized nyi in meta tensors")
        with no_dispatch():
            meta_t = self.meta_converter(t)
            if meta_t.device.type != "meta":
                raise UnsupportedFakeTensorException("meta converter nyi")
            out = FakeTensor(
                fake_mode,
                meta_t,
                existing_device,
                constant=t if make_constant else None,
            )
            if make_constant:
                self.add_constant_storage_mapping(out)
        if type(t) is torch.nn.Parameter:
            assert not make_constant
            out = torch.nn.Parameter(out, requires_grad=out.requires_grad)  # type: ignore[assignment]
        with warnings.catch_warnings():
            warnings.filterwarnings("ignore", "The .grad attribute of a Tensor")
            grad_not_none = t.grad is not None
        if grad_not_none:
            out.grad = self.from_real_tensor(fake_mode, t.grad)
        self.set_tensor_memo(t, out)
        return out

    def from_meta_and_device(self, fake_mode, t, device):
        maybe_memo = self._get_memo(t)
        if maybe_memo is not None:
            return maybe_memo
        out = FakeTensor(fake_mode, t, device)
        self.set_tensor_memo(t, out)
        return out

    # There are two ways to call this.  First, you can have manually constructed
    # a meta tensor and you need to turn it into a fake tensor.  In that case,
    # pass a meta tensor and a device argument.  Alternately, you can have a
    # real tensor that you need to convert into a fake tensor; in that case,
    # omit the device.
    #
    # The disallowed case: if you specify the device, it MUST be a meta tensor.
    # However, you're allowed to pass a meta tensor to be turned into a fake
    # tensor; although an odd thing to do, this can occur if you're doing
    # cross ref testing and the inner test is already operating on meta tensors
    def __call__(self, fake_mode, t, device=None, *, make_constant=False):
        if device is None:
            return self.from_real_tensor(fake_mode, t, make_constant)
        else:
            assert make_constant is False
            assert t.device.type == "meta"
            return self.from_meta_and_device(fake_mode, t, device)


op_implementations = []


def register_op_impl(run_impl_check: Union[Callable[[OpOverload], bool], OpOverload]):
    def impl_decorator(op_impl):
        global op_implementations
        if isinstance(run_impl_check, OpOverload):
            op_implementations.append((lambda func: func == run_impl_check, op_impl))
        else:
            op_implementations.append((run_impl_check, op_impl))

        return op_impl

    return impl_decorator


@register_op_impl(
    lambda func: (_is_tensor_constructor(func) or func in _like_tensor_constructors)
)
def constructors(fake_mode, func, *args, **kwargs):
    assert func not in _non_kwarg_device_constructors
    _, new_kwargs = normalize_function(
        func, args=args, kwargs=kwargs, normalize_to_only_use_kwargs=True
    )
    if func in _like_tensor_constructors:
        default_device = new_kwargs["input"].device
        # TODO: file issue
        args = (new_kwargs.pop("input"),)
    else:
        # cpu is default device if none is specified
        default_device = torch.device("cpu")
        args = ()
    out_device = new_kwargs.pop("device", None)
    out_device = out_device if out_device is not None else default_device
    new_kwargs["device"] = torch.device("meta")
    r = func(*args, **new_kwargs)
    return FakeTensor(fake_mode, r, out_device)


@register_op_impl(lambda func: func in (aten.to.prim_Device, aten.to.device))
def non_kwarg_to(fake_mode, func, *args, **kwargs):
    _, new_kwargs = normalize_function(
        func, args, kwargs, normalize_to_only_use_kwargs=True
    )
    input_device = new_kwargs["device"]
    out_device = input_device if input_device else new_kwargs["input"].device
    new_kwargs["device"] = torch.device("meta")
    r = func(*args, **new_kwargs)
    return fake_mode.fake_tensor_converter(fake_mode, r, out_device)


# Dont default to default device handling,
# since the device of `the_template` is ignored
@register_op_impl(aten.resize_as_.default)
def resize_as_(fake_mode, func, *args, **kwargs):
    return func(*args, **kwargs)


@register_op_impl(aten._sparse_coo_tensor_with_dims_and_tensors.default)
def _sparse_coo_tensor_with_dims_and_tensors(fake_mode, func, *args, **kwargs):
    # TODO: remove me
    return constructors(fake_mode, func, *args, **kwargs)


# _to_copy fails when run with FakeTensors to cuda device
# TODO: debug
@register_op_impl(aten._to_copy.default)
def to_copy(fake_mode, func, *args, **kwargs):
    _, new_kwargs = normalize_function(
        func, args=args, kwargs=kwargs, normalize_to_only_use_kwargs=True
    )

    input_device = new_kwargs.pop("device", None)
    out_device = input_device if input_device else new_kwargs["input"].device
    with no_dispatch():
        input = new_kwargs.pop("input").to("meta")
        return FakeTensor(fake_mode, aten._to_copy(input, **new_kwargs), out_device)


@register_op_impl(aten.clone.default)
def clone(fake_mode, func, input, memory_format=None):
    out_device = input.device
    with no_dispatch():
        out = aten._to_copy(input.to("meta"), memory_format=memory_format)
        return FakeTensor(fake_mode, out, out_device)


# index.Tensor data-dependent in only some conditions
@register_op_impl(
    lambda func: torch.Tag.dynamic_output_shape in func.tags  # type: ignore[attr-defined]
    and func != aten.index.Tensor
)
def data_dep_op(fake_mode, func, *args, **kwargs):
    raise DynamicOutputShapeException(func)


# Bool Indices get Expanded as Masks
# See: IndexingUtils.h:expandTensors
def check_no_bool_index_tensors(func, self, indices):
    for index in indices:
        if index is not None and index.dtype in (torch.bool, torch.uint8):
            raise DynamicOutputShapeException(func)


def run_and_return_new_tensor_of_input_device(fake_mode, func, args, kwargs):
    _, new_kwargs = normalize_function(
        func, args=args, kwargs=kwargs, normalize_to_only_use_kwargs=True
    )

    out_device = new_kwargs["input"].device
    with in_kernel_invocation_manager(fake_mode):
        out = func(*args, **kwargs)

    return FakeTensor(fake_mode, out, out_device)


# Dont default to default device handling,
# Since op can take in non-zero sized cpu
# index tensors with cuda self
@register_op_impl(aten.index.Tensor)
def index_tensor(fake_mode, func, *args, **kwargs):
    # dynamic shape op if indices are bool/uint8
    check_no_bool_index_tensors(func, *args, **kwargs)

    return run_and_return_new_tensor_of_input_device(fake_mode, func, args, kwargs)


# takes in multiple-devices, dont default to default device handling
@register_op_impl(aten.index_put.default)
def index_put(fake_mode, func, *args, **kwargs):
    return run_and_return_new_tensor_of_input_device(fake_mode, func, args, kwargs)


# same with index_put, but return the input
@register_op_impl(aten.index_put_.default)
def index_put_(fake_mode, func, *args, **kwargs):
    with in_kernel_invocation_manager(fake_mode):
        out = func(*args, **kwargs)

    _, new_kwargs = normalize_function(
        func, args=args, kwargs=kwargs, normalize_to_only_use_kwargs=True
    )

    return new_kwargs["input"]


# Meta tensors give you the ability to run PyTorch code without having to
# actually do computation through tensors allocated on a `meta` device.
# Because the device is `meta`, meta tensors do not model device propagation.
# FakeTensor extends MetaTensors to also carry an additional `fake_device`
# which tracks devices that would have been used.


@contextlib.contextmanager
def in_kernel_invocation_manager(fake_mode):
    fake_mode.in_kernel_invocation = True
    # See: note [Fake Tensor Dispatch Keys]
    torch._C._add_meta_to_tls_dispatch_include()
    try:
        yield
    finally:
        fake_mode.in_kernel_invocation = False
        torch._C._remove_meta_from_tls_dispatch_include()


class FakeTensor(torch.Tensor):
    fake_device: torch.device
    fake_mode: "FakeTensorMode"
    has_sym_ints: bool
    constant: Optional[torch.Tensor]

    # Note: [Fake Tensor Dispatch Keys]
    # In order to model the behavior of device-specific autocast
    # and autograd logic, we update the dispatch keys of FakeTensors
    # to reflect their fake device. This includes the BackendComponent
    # (DispatchKey::Meta -> DispatchKey::CUDA), and also the BackendComponent
    # related Autocast and Autograd keys. __torch__dispatch__ sits below
    # Autocast and Autograd, and is only invoked when we are at the
    # kernel for the BackendComponent. Then, we add Meta to the
    # thread-local dispatch include set to hit the meta kernel
    # instead of the kernel of the BackendComponent for the fake device.
    # The `device_for_backend_keys` does that below

    @staticmethod
    def __new__(cls, fake_mode, elem, device, constant=None):
        return torch.Tensor._make_subclass(
            cls,
            elem,
            elem.requires_grad,
            dispatch_device=True,
            device_for_backend_keys=device,
        )

    def __init__(
        self,
        fake_mode,
        elem,
        device: Union[torch.device, str],
        constant: Optional[torch.Tensor] = None,
    ):
        assert elem.device.type == "meta", elem.device.type
        device = device if isinstance(device, torch.device) else torch.device(device)
        # NB: it is fine, if a little confusing, for device to be meta
        # (we are faking a meta tensor in that case).  However, it often
        # indicates some sort of confusion (e.g., you accidentally passed
        # in a meta tensor when you should have passed in the real tensor).
        # So by default we disallow meta, and if you are working in a situation
        # where it is helpful (e.g., crossref testing) you can turn it back
        # on
        if not fake_mode.allow_meta:
            assert device.type != "meta"
        # normalize cuda device.
        if device.type == "cuda" and device.index is None:
            device = torch.device(f"cuda:{torch.cuda.current_device()}")
        self.fake_device = device
        self.fake_mode = fake_mode
        self.has_sym_ints = symbolic_shapes.has_symbolic_sizes_strides(elem)
        assert not (
            self.has_sym_ints and constant is not None
        ), f"meta: {elem}, constant: {constant}"
        self.constant = constant

    @staticmethod
    def from_tensor(t, fake_mode):
        existing_device = t.device
        # TODO: this should use meta converter
        return FakeTensor(fake_mode, t.to(device="meta"), existing_device)

    # TODO: resolve error in default __repr__
    def __repr__(self):
        with in_kernel_invocation_manager(self.fake_mode):
            self_repr = super().__repr__()
        return f"FakeTensor({self_repr}, {self.fake_device})"

    def new(self, *args, **kwargs):
        # torch.Tensor.new does not go through the normal dispatcher pattern
        # so in order to use the same pattern as normal invocation of
        # returning meta device within the kernel we need to intercept
        # the call here
        # because it doesn't go through the dispatcher, we run into errors
        # when attempting to compute an output in meta, so
        # we compute the real tensor then convert to meta
        out_device = self.fake_device
        with no_dispatch():
            real_out = super().new(*args, **kwargs)

        assert not isinstance(real_out, FakeTensor), real_out
        assert real_out.device.type != "meta", real_out.device

        with no_dispatch():
            meta_out = MetaConverter()(real_out)
            return FakeTensor(self.fake_mode, meta_out, out_device)

    @classmethod
    def __torch_dispatch__(cls, func, types, args=(), kwargs=None):
        # need to handle here to avoid infinite recursion
        # see [in_kernel_invocation]
        if func == torch.ops.prim.device.default:
            assert len(args) == 1 and isinstance(args[0], FakeTensor)
            if args[0].fake_mode.in_kernel_invocation:
                return torch.device("meta")
            else:
                return args[0].fake_device
        # Need this to handle infinite recursion with sparse tensors.
        # Sparse tensors have custom stride policy which means that
        # they will dispatch here on dispatch, and we need to trigger
        # the default behavior.
        # TODO: when we get other tensor types online they will also
        # need to get entries here.
        elif func == torch.ops.aten.sym_size.default:
            return None
        elif func == torch.ops.aten.sym_stride.default:
            return None
        elif func == torch.ops.aten.size.default:
            return None
        elif func == torch.ops.aten.stride.default:
            return None

        # Because fake mode can return NotImplemented (if it sees a subclass
        # it doesn't know how to deal with), this test here is important
        # because the next dispatch after a fake mode will attempt to use
        # subclasses of tensors to dispatch, and any FakeTensor arguments
        # will be considered eligible.
        if any(not issubclass(t, FakeTensor) and t is not torch.Tensor for t in types):
            return NotImplemented

        fake_mode = None
        for arg in itertools.chain(tree_flatten(args)[0], tree_flatten(kwargs)[0]):
            if isinstance(arg, FakeTensor):
                if fake_mode is None:
                    fake_mode = arg.fake_mode
                else:
                    assert fake_mode is arg.fake_mode, "Mixing modes NYI"

        with enable_torch_dispatch_mode(fake_mode):
            return func(*args, **kwargs)

    @staticmethod
    def _find_common_device(func, args, kwargs):
        # cpu - zero-dim tensors can be called in cuda kernels,
        # so overwrite the common_device if it the only existing
        # device comes from a cpu zero-dim tensor
        common_device = None
        is_cpu_zero_dim = None

        def cpu_zero_dim(t):
            return t.device.type == "cpu" and t.dim() == 0

        def merge_devices(t):
            nonlocal common_device
            nonlocal is_cpu_zero_dim
            if not isinstance(t, FakeTensor):
                return

            if common_device is None:
                common_device = t.device
                is_cpu_zero_dim = cpu_zero_dim(t)
                return

            t_is_cpu_zero_dim = cpu_zero_dim(t)
            if t.device == common_device:
                if is_cpu_zero_dim:
                    is_cpu_zero_dim = t_is_cpu_zero_dim
                return

            # mismatching devices !
            # if current tensor is cpu 0 dim, defer to existing device
            if t_is_cpu_zero_dim:
                return

            # current device is from cpu 0 dim tensor, overwrite
            if is_cpu_zero_dim:
                common_device = t.device
                is_cpu_zero_dim = t_is_cpu_zero_dim
                return

            # mismatching devices of non-zero dim tensors, throw
            # This might be valid behavior and need to be explicitly modeled, e.g. reshape_as
            raise RuntimeError(
                f"Unhandled FakeTensor Device Propagation for {func}, found two different devices {common_device}, {t.device}"
            )

        tree_map(merge_devices, args)
        tree_map(merge_devices, kwargs)

        assert common_device is not None, f"Could not find common device for {func}"

        return common_device

    __torch_function__ = torch._C._disabled_torch_function_impl


# We keep one instantiation of `fake_tensor_converter` active
# for the duration of `with torch_enable_mode(FakeTensorMode)`.
# This allows accurate storage aliasing across invocation of
# different operators. While this will keep all freshly allocated
# tensors alive during `FakeTensorMode`, there will no be no
# new allocations of Tensors which have non-meta storage so
# memory should not significantly incraese.


class FakeTensorMode(TorchDispatchMode):
    def __init__(
        self, *, allow_fallback_kernels=True, allow_meta=False, const_tensors=True
    ):
        self.allow_fallback_kernels = allow_fallback_kernels
        self.fake_tensor_converter = FakeTensorConverter()
        self.allow_meta = allow_meta
        self.const_tensors = const_tensors

        # [in_kernel_invocation]
        # when FakeTensor is invoked in user code, .device should return
        # the fake_device of the tensor so that code such as as `if x.is_cuda`
        # or torch.zeros([10, 10], device=x.device) continues to execute as if
        # the FakeTensor were real. However, within kernel execution, we return
        # the `Meta` device because all computation within the kernels should
        # behave as if the Tensors are on meta devices. Kernels should allocate
        # new tensors on meta devices, and checks like `is_meta` should return true.
        # within python refs, we always return the real device by defining
        # the device property
        self.in_kernel_invocation = False

    def __torch_dispatch__(self, func, types, args=(), kwargs=None):
        kwargs = kwargs if kwargs else {}

        if func == torch.ops.prim.device.default:
            assert len(args) == 1 and isinstance(args[0], FakeTensor)
            if args[0].fake_mode.in_kernel_invocation:
                return torch.device("meta")
            else:
                return args[0].fake_device
<<<<<<< HEAD
        flat_arg_tensors = [
            i for i in tree_flatten((args, kwargs))[0] if isinstance(i, FakeTensor)
        ]
        has_symbolic_sizes = any(i.has_sym_ints for i in flat_arg_tensors) or tree_any(
            lambda a: isinstance(a, torch._C.SymIntNode), (args, kwargs)
        )
=======

        flat_arg_tensors = tree_flatten_only(FakeTensor, (args, kwargs))
        flat_symints = tree_flatten_only(torch._C.SymIntNode, (args, kwargs))
        has_symbolic_sizes = (
            any([i.has_sym_ints for i in flat_arg_tensors]) or len(flat_symints) > 0
        )

        converter = self.fake_tensor_converter

        # If this is a lift, the input tensor is guaranteed to be a
        # constant, so we keep a copy of the original argument along so
        # we can query it if we're asked to item() it at some later point
        if func in (torch.ops.aten.lift_fresh.default, aten.lift_fresh_copy.default):
            out = func(*args, **kwargs)
            if self.may_turn_const(out):
                with no_dispatch():
                    return converter(self, out.clone(), make_constant=True)

        # The current constant handling only support tracing systems
        # (aot autograd, torchdynamo) where each operation is run consecutively.
        # Because each operation is run in order, we can trace out and support
        # sequences like: x = torch.tensor(0.); y = x.add_(1)
        # Whenver a constant is written to but with inputs that cannot be evaluated
        # statically, such as random_(), we invalidate all constants that alias the input
        # We will rely on functionalization for use of fake tensors constants as persistent
        # objects on an FX Graph.

        # We dispatch size/stride/numel on the FakeTensor not its constant, so bail on inplace_view
        all_constant = all(e.constant is not None for e in flat_arg_tensors)
        if (
            torch.Tag.nondeterministic_seeded not in func.tags  # type: ignore[attr-defined]
            and torch.Tag.inplace_view not in func.tags  # type: ignore[attr-defined]
            and all_constant
            and len(flat_arg_tensors) != 0
            and not has_symbolic_sizes
        ):
            with no_dispatch():
                const_args, const_kwargs = pytree.tree_map_only(
                    FakeTensor, lambda t: t.constant, (args, kwargs)
                )
                out = func(*const_args, **const_kwargs)

                all_constant = pytree.tree_all_only(
                    torch.Tensor, lambda t: self.may_turn_const(t), out
                )

                if all_constant:
                    return pytree.tree_map_only(
                        torch.Tensor,
                        lambda t: converter(self, t, make_constant=True),
                        out,
                    )

                # we weren't able to turn outputs to constants,
                # so invalidate all constants that might be aliases of the outputs
                for ten in tree_flatten_only(torch.Tensor, out):
                    converter.invalidate_constant_aliases(ten)

        # we are falling through to running non constant tensors, any input constant that
        # is written to must be invalidated
        self.invalidate_written_to_constants(func, flat_arg_tensors, args, kwargs)

>>>>>>> 2601ccd6
        if has_symbolic_sizes:
            # TODO: Find better approach for this
            # Avoid circular import
            from torch._decomp import decomposition_table
            from torch._meta_registrations import meta_table

<<<<<<< HEAD
            with self.restore():
                if func in meta_table:
                    r = meta_table[func](*args, **kwargs)
                    return r
                if func in decomposition_table:
                    return decomposition_table[func](*args, **kwargs)

=======
>>>>>>> 2601ccd6
            with no_dispatch():
                # TODO: the naming of this function is awful, this doesn't
                # mean that an op is SymInt, it is more narrow
                if symbolic_shapes.is_symbolic_op(func):
                    return symbolic_shapes.handle_symbolic_op(func, args, kwargs)
                if func == aten.size.default:
                    raise RuntimeError(
                        "Trying to call aten.size on a tensor with symbolic shapes. "
                        "It's likely that this is from calling tensor.shape in C++"
                    )

<<<<<<< HEAD
        # TODO: this list is duped with proxy tensor
        if func not in [
            torch.ops.aten.size.default,
            torch.ops.aten.sym_size.default,
            torch.ops.aten.stride.default,
            torch.ops.aten.dim.default,
            torch.ops.aten.sym_numel.default,
        ]:
            with self.restore():
=======
            with self.restore():
                if func in meta_table:
                    r = meta_table[func](*args, **kwargs)
                    return r
                if func in decomposition_table:
                    return decomposition_table[func](*args, **kwargs)

                # Decomposes CompositeImplicitAutograd ops
>>>>>>> 2601ccd6
                r = func.decompose(*args, **kwargs)
                if r is not NotImplemented:
                    return r

        # prims already wrap FakeTensor inputs to FakeTensor outputs
        # and do device logic, we dont need do anything but run them
        # and ensure that Meta kernels are dispatched to (see)
        # Fake Tensor Dispatch Keys
        # TODO - we should be use the prim aten impl
        if (
            "prims::" in func._schema.name
            and len(flat_arg_tensors) != 0
            and hasattr(func, "prim_meta_impl")
        ):
            with self.restore():
                return func.prim_meta_impl(*args, **kwargs)

        if has_symbolic_sizes:
            constructors = [aten.empty.memory_format]
            if func not in constructors:
                raise RuntimeError(
                    f"{func} - couldn't find symbolic meta function/decomposition"
                )

        with no_dispatch():
            # if we are in the dispatch mode, we will enter this function even if the inputs
            # are not FakeTensors. For now, throw if any non-Fake Tensor inputs
            # and just support constructors. TODO: extend more broadly
            conversion_made = False
            subclass_seen = False

            def check_non_fake_tensor(x):
                nonlocal conversion_made, subclass_seen
                conversion_made = conversion_made or (
                    isinstance(x, torch.Tensor) and not isinstance(x, FakeTensor)
                )
                subclass_seen = subclass_seen or (
                    isinstance(x, torch.Tensor)
                    and not isinstance(x, FakeTensor)
                    and type(x) is not torch.Tensor
                    and type(x) is not torch.nn.Parameter
                )

            tree_map(check_non_fake_tensor, args)
            tree_map(check_non_fake_tensor, kwargs)

            # Suppose we enable fake tensor mode.  This means that fake tensor
            # mode will run first.  But what if we do an operation that
            # involves a tensor subclass that will desugar into normal tensor
            # operations?  Without this line, fake tensor mode will run first,
            # decide that a conversion was made (since there was a non fake
            # tensor argument), and report an error that converting non
            # fake tensor is not supported.  What we actually wanted to happen
            # was to give the subclass a chance to figure out what it wants to
            # before erroring out.  Returning NotImplemented here allows this.
            #
            # NB: If you're seeing a mysterious infinite loop involving fake
            # tensor, it might be related to this line.  Though I'm not sure
            # how you'll know to read this comment, as this line won't show up
            # in the stack trace.
            if subclass_seen:
                return NotImplemented

            # this is generated from torch.tensor(), which does not use the
            # dispatcher, to allow wrapper subclasses to wrap the new tensor
            # we need to handle before error checking
            if func in [
                aten.lift_fresh.default,
                aten.lift_fresh_copy.default,
            ]:
                assert (
                    len(kwargs) == 0
                    and len(args) == 1
                    and type(args[0]) is torch.Tensor
                ), f"{args} {kwargs}"
                with no_dispatch():
                    return converter(self, args[0])

            if conversion_made:
                raise Exception(
                    "Invoking operators with non-Fake Tensor inputs in FakeTensorMode is not yet supported. "
                    f"Please convert all Tensors to FakeTensors first. Found in {func}(*{args}, **{kwargs})"
                )

            for run_impl_check, op_impl in op_implementations:
                if run_impl_check(func):
                    return op_impl(self, func, *args, **kwargs)

            try:
                with in_kernel_invocation_manager(self):
                    r = func(*args, **kwargs)
            except NotImplementedError as not_implemented_error:
                if not self.allow_fallback_kernels:
                    raise not_implemented_error
                return run_fallback_kernel(
                    self, func, args, kwargs, not_implemented_error
                )

            # TODO: handle non-kwarg devices
            assert func not in _device_not_kwarg_ops, f"NYI: {func}"

            # Lazily initialized, in case there are no tensor returns
            common_device = None

            def wrap(e, device=None):
                nonlocal common_device
                if isinstance(e, torch.Tensor) and not isinstance(e, FakeTensor):
                    if common_device is None:
                        common_device = FakeTensor._find_common_device(
                            func, args, kwargs
                        )
                    return converter(self, e, device or common_device)
                else:
                    return e

            # if device is specified, use that
            if kwargs.get("device", None):
                return tree_map(partial(wrap, device=kwargs["device"]), r)

            return tree_map(partial(wrap), r)

    def may_turn_const(self, t):
        return (
            self.const_tensors and t.numel() <= CONSTANT_NUMEL_LIMIT and not t.is_sparse
        )

    def invalidate_written_to_constants(self, func, flat_arg_tensors, args, kwargs):
        any_constant = any(e.constant is not None for e in flat_arg_tensors)
        if any_constant and get_schema_info(func).is_mutable():
            schema_info = get_schema_info(func)
            _, new_kwargs = normalize_function(
                func, args=args, kwargs=kwargs, normalize_to_only_use_kwargs=True
            )
            for k, v in new_kwargs.items():
                k = k if (k != "input" or schema_info.has_argument(k)) else "self"
                if (
                    isinstance(v, FakeTensor)
                    and schema_info.is_mutable(k)
                    and v.constant is not None
                ):
                    self.fake_tensor_converter.invalidate_constant_aliases(v.constant)

    def from_tensor(self, tensor):
        return self.fake_tensor_converter(self, tensor)


# NB: returns fake tensors
def run_fallback_kernel(fake_mode, func, args, kwargs, orig_not_implemented_exception):
    # these should all be supported, just to be safe
    # avoid fallback for operators which inplace modify metadata
    # because the input fake tensors would be umodified
    if torch.Tag.inplace_view in func.tags:  # type: ignore[attr-defined]
        raise orig_not_implemented_exception

    with no_dispatch():
        inp_impls = {}

        def to_real_tensor(e):
            if isinstance(e, FakeTensor):
                out = torch.zeros_like(e, device=e.fake_device)
                if e.is_sparse:
                    out._coalesced_(e.is_coalesced())
                inp_impls[id(out)] = e
                return out
            return e

        args = tree_map(to_real_tensor, args)
        kwargs = tree_map(to_real_tensor, kwargs)

        r = func(*args, **kwargs)

        tensor_impls = set()
        storages = set()

        for e in tree_flatten((args, kwargs))[0]:
            if isinstance(e, torch.Tensor):
                if not e.is_sparse:
                    storages.add(e.storage()._cdata)

        # TODO: also check metadata change on inputs
        # proper aliasing/metadata relationship between outputs and inputs will
        # not be set up, bc of conversion to device, unless we can reuse an
        # input impl
        for e in tree_flatten(r)[0]:
            if id(e) not in inp_impls and (
                isinstance(e, torch.Tensor)
                and not e.is_sparse
                and e.storage()._cdata in storages
            ):
                raise orig_not_implemented_exception

    def map_out(e):
        if isinstance(e, torch.Tensor):
            if id(e) in inp_impls:
                return inp_impls[id(e)]
            else:
                return fake_mode.fake_tensor_converter(fake_mode, e)
        else:
            return e

    return tree_map(map_out, r)


# Just for use to allow copying a module to fake tensors,
# does not apply elsewhere
class FakeCopyMode(TorchFunctionMode):
    def __init__(self, fake_mode):
        self.fake_mode = fake_mode

    def __torch_function__(self, func, types, args=(), kwargs=None):
        kwargs = kwargs if kwargs else {}

        # clone will get called in Parameter deepcopy
        if func == torch._C._TensorBase.clone:
            return func(self.fake_mode.from_tensor(args[0]), **kwargs)
        elif func == torch.Tensor.__deepcopy__:
            assert len(args) == 2 and len(kwargs) == 0
            tensor, memo = args

            if id(tensor) in memo:
                return memo[id(tensor)]

            out = self.fake_mode.from_tensor(tensor)
            memo[id(tensor)] = out
            return out
        else:
            with torch._C.DisableTorchFunction():
                return func(*args, **kwargs)<|MERGE_RESOLUTION|>--- conflicted
+++ resolved
@@ -17,11 +17,7 @@
 from torch.utils._mode_utils import no_dispatch
 from torch.utils._python_dispatch import enable_torch_dispatch_mode, TorchDispatchMode
 
-<<<<<<< HEAD
-from torch.utils._pytree import tree_any, tree_flatten, tree_map
-=======
-from torch.utils._pytree import PyTree, tree_flatten, tree_map
->>>>>>> 2601ccd6
+from torch.utils._pytree import PyTree, tree_any, tree_flatten, tree_map
 
 pytree = torch.utils._pytree
 T = TypeVar("T")
@@ -640,14 +636,6 @@
                 return torch.device("meta")
             else:
                 return args[0].fake_device
-<<<<<<< HEAD
-        flat_arg_tensors = [
-            i for i in tree_flatten((args, kwargs))[0] if isinstance(i, FakeTensor)
-        ]
-        has_symbolic_sizes = any(i.has_sym_ints for i in flat_arg_tensors) or tree_any(
-            lambda a: isinstance(a, torch._C.SymIntNode), (args, kwargs)
-        )
-=======
 
         flat_arg_tensors = tree_flatten_only(FakeTensor, (args, kwargs))
         flat_symints = tree_flatten_only(torch._C.SymIntNode, (args, kwargs))
@@ -710,23 +698,12 @@
         # is written to must be invalidated
         self.invalidate_written_to_constants(func, flat_arg_tensors, args, kwargs)
 
->>>>>>> 2601ccd6
         if has_symbolic_sizes:
             # TODO: Find better approach for this
             # Avoid circular import
             from torch._decomp import decomposition_table
             from torch._meta_registrations import meta_table
 
-<<<<<<< HEAD
-            with self.restore():
-                if func in meta_table:
-                    r = meta_table[func](*args, **kwargs)
-                    return r
-                if func in decomposition_table:
-                    return decomposition_table[func](*args, **kwargs)
-
-=======
->>>>>>> 2601ccd6
             with no_dispatch():
                 # TODO: the naming of this function is awful, this doesn't
                 # mean that an op is SymInt, it is more narrow
@@ -738,17 +715,6 @@
                         "It's likely that this is from calling tensor.shape in C++"
                     )
 
-<<<<<<< HEAD
-        # TODO: this list is duped with proxy tensor
-        if func not in [
-            torch.ops.aten.size.default,
-            torch.ops.aten.sym_size.default,
-            torch.ops.aten.stride.default,
-            torch.ops.aten.dim.default,
-            torch.ops.aten.sym_numel.default,
-        ]:
-            with self.restore():
-=======
             with self.restore():
                 if func in meta_table:
                     r = meta_table[func](*args, **kwargs)
@@ -757,7 +723,6 @@
                     return decomposition_table[func](*args, **kwargs)
 
                 # Decomposes CompositeImplicitAutograd ops
->>>>>>> 2601ccd6
                 r = func.decompose(*args, **kwargs)
                 if r is not NotImplemented:
                     return r
