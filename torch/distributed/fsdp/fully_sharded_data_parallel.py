--- conflicted
+++ resolved
@@ -93,18 +93,7 @@
 )
 from ._utils import p_assert
 from .flat_param import FlatParameter, FlatParamHandle
-<<<<<<< HEAD
-from .wrap import AutoWrapPolicy
-=======
-from .wrap import ParamExecOrderWrapPolicy
-
-
-_TORCH_FX_AVAIL = True
-if not hasattr(torch, "fx"):
-    _TORCH_FX_AVAIL = False
-if _TORCH_FX_AVAIL:
-    from ._symbolic_trace import _init_execution_info, _patch_tracer, TracingConfig
->>>>>>> 8b004586
+from .wrap import FSDPPolicy
 
 
 __all__ = [
@@ -294,19 +283,14 @@
             off memory saving and communication overhead. See
             :class:`ShardingStrategy` for details. (Default: ``FULL_SHARD``)
         cpu_offload (Optional[CPUOffload]):
-<<<<<<< HEAD
-            CPU offloading config. Currently, only parameter and gradient CPU
-            offload is supported. It can be enabled via passing in
-            ``cpu_offload=CPUOffload(offload_params=True)``. Note that this
-            currently implicitly enables gradient offloading to CPU in order for
-            params and grads to be on same device to work with optimizer. This
-            API is subject to change. Default is ``None`` in which case there
-            will be no offloading.
-        auto_wrap_policy (Optional[Union[Callable[[nn.Module, bool, int], bool], AutoWrapPolicy]]):
-            This is either ``None``, an ``AutoWrapPolicy``, or a callable of
+            This configures CPU offloading. If this is set to ``None``, then
+            no CPU offloading happens. See :class:`CPUOffload` for details.
+            (Default: ``None``)
+        auto_wrap_policy (Optional[Union[Callable[[nn.Module, bool, int], bool], FSDPPolicy]]):
+            This is either ``None``, an ``FSDPPolicy``, or a callable of
             a fixed signature. If it is ``None``, then ``module`` is wrapped
             with only a top-level FSDP instance without any nested wrapping. If
-            it is an ``AutoWrapPolicy``, then the wrapping follows the given
+            it is an ``FSDPPolicy``, then the wrapping follows the given
             policy. ``ModuleWrapPolicy`` in ``torch.distributed.fsdp.wrap.py``
             is an example. If it is a callable, then it should take in three
             arguments ``module: nn.Module``, ``recurse: bool``, and
@@ -319,29 +303,6 @@
             wraps a module if the parameters in its subtree exceed 100M numel.
             A good practice is to print the model after wrapping and adjust as
             needed.
-=======
-            This configures CPU offloading. If this is set to ``None``, then
-            no CPU offloading happens. See :class:`CPUOffload` for details.
-            (Default: ``None``)
-        auto_wrap_policy (Optional[Callable[[nn.Module, bool, int], bool]]):
-            A callable specifying a policy to recursively wrap layers with FSDP.
-            Note that this policy currently will only apply to child modules of
-            the passed in module. The remainder modules are always wrapped in
-            the returned FSDP root instance.
-            ``size_based_auto_wrap_policy`` written in ``torch.distributed.fsdp.wrap`` is
-            an example of ``auto_wrap_policy`` callable, this policy wraps layers
-            with the number of parameters larger than 100M. ``transformer_auto_wrap_policy``
-            written in ``torch.distributed.fsdp.wrap`` is an example of ``auto_wrap_policy``
-            callable for transformer-like model architectures. Users can supply the customized
-            ``auto_wrap_policy`` callable that should accept following arguments:
-            ``module: nn.Module``, ``recurse: bool``, ``unwrapped_params: int``, and return
-            a ``bool`` specifying whether the passed in ``module``` should be wrapped
-            (if ``recurse=False``) or whether we should recurse down the subgraph of ``module``
-            children (if ``recurse=True``). Extra customized arguments could be added to
-            the customized ``auto_wrap_policy`` callable as well. It is a good practice to
-            print out the sharded model and check whether the sharded model is what
-            the application wants and then adjust accordingly.
->>>>>>> 8b004586
 
             Example::
 
@@ -460,8 +421,8 @@
         _init_ignored_module_states(self, module, ignored_modules)
         if auto_wrap_policy is not None:
             # Support new way to pass an auto wrap policy
-            if isinstance(auto_wrap_policy, AutoWrapPolicy):
-                auto_wrap_policy = auto_wrap_policy.auto_wrap_policy
+            if isinstance(auto_wrap_policy, FSDPPolicy):
+                auto_wrap_policy = auto_wrap_policy.policy
             auto_wrap_kwargs = {
                 "module": module,
                 "auto_wrap_policy": auto_wrap_policy,
