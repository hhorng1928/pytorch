--- conflicted
+++ resolved
@@ -9,7 +9,7 @@
 import textwrap
 import time
 from io import StringIO
-from typing import Any, Dict, List, Optional
+from typing import Any, Dict, List, Optional, Union
 from unittest import mock
 
 import sympy
@@ -79,8 +79,6 @@
     return -(numer // -denom)
 
 
-<<<<<<< HEAD
-=======
 def convert_shape_to_inductor(lst: List[Union[int, torch.SymInt]]) -> List[sympy.Expr]:
     """
     Gets the shape and stride of a tensor. For non-symbolic tensors, this is
@@ -108,7 +106,6 @@
     return [V.graph.sizevars.shape_env.create_symintnode(i) for i in lst]
 
 
->>>>>>> 20bf77f9
 def gen_gm_and_inputs(target, args, kwargs):
     g = torch.fx.Graph()
     g_args = []
