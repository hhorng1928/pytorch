import collections
import dataclasses
import enum
import functools
import inspect
import math
import numbers
import operator
import re
import types
from abc import ABCMeta
from typing import Any, Optional, Union

import numpy as np
from functorch.experimental.ops import PyOperator

import torch
from torch._subclasses.fake_tensor import FakeTensor
from torch.fx.immutable_collections import immutable_list

from .. import config, mutation_guard, replay_record, skipfiles
from ..allowed_functions import is_allowed, is_builtin_callable, is_numpy
from ..exc import unimplemented
from ..guards import GuardBuilder, GuardSource
from ..side_effects import SideEffects
from ..source import (
    AttrSource,
    ConstantSource,
    GetItemSource,
    GlobalSource,
    GlobalWeakRefSource,
    is_constant_source,
    LocalSource,
    RandomValueSource,
    Source,
    TupleIteratorGetItemSource,
)
from ..utils import (
    clone_input,
    get_fake_value,
    getfile,
    global_key_name,
    is_namedtuple,
    is_numpy_int_type,
    is_typing,
    istensor,
    istype,
    odict_values,
    preserve_rng_state,
    tuple_iterator,
    tuple_iterator_getitem,
    tuple_iterator_len,
    wrap_to_fake_tensor_and_record,
)

from .base import MutableLocal, typestr
from .builtin import BuiltinVariable
from .constant import ConstantVariable, EnumVariable
from .dicts import (
    ConstDictVariable,
    DataClassVariable,
    DefaultDictVariable,
    HFPretrainedConfigVariable,
)
from .functions import UserFunctionVariable
from .lists import (
    ListIteratorVariable,
    ListVariable,
    NamedTupleVariable,
    RangeVariable,
    SizeVariable,
    SliceVariable,
    TupleVariable,
)
from .misc import (
    AutogradFunctionVariable,
    GetAttrVariable,
    InspectSignatureVariable,
    LambdaVariable,
    NumpyVariable,
    PythonModuleVariable,
    SkipFilesVariable,
    TypingVariable,
)
from .nn_module import UnspecializedNNModuleVariable
from .tensor import (
    DynamicShapeVariable,
    FakeItemVariable,
    TensorVariable,
    TensorWithTFOverrideVariable,
    UnspecializedNumpyVariable,
    UnspecializedPythonVariable,
)
from .torch import (
    tensor_dunder_fns,
    torch_special_class_types,
    TorchPyOperator,
    TorchVariable,
)
from .user_defined import UserDefinedClassVariable, UserDefinedObjectVariable


class _missing:
    pass


@dataclasses.dataclass
class GraphArg:
    source: Source
    example: Any
    is_unspecialized: bool
    fake_tensor: Optional[torch._subclasses.fake_tensor.FakeTensor]

    # UnspecializedNumpyVariable and UnspecializedPythonVariable
    # often masquerade as tensors.  We MUST NOT generate shape guard code
    # that actually tries to access tensor properties on these values.
    # is_tensor lets us tell if this graph arg actually is a tensor
    # or not.
    is_tensor: bool = True

    def __post_init__(self):
        if isinstance(self.example, torch.Tensor):
            assert isinstance(
                self.fake_tensor, torch._subclasses.fake_tensor.FakeTensor
            )
        if isinstance(self.example, torch._subclasses.fake_tensor.FakeTensor):
            raise AssertionError("Fake Tensor observed in TorchDynamo Fx graph inputs")

    def load(self, tx):
        return self.source.reconstruct(tx)

    def get_examples(self):
        return [self.example]

    def get_fake_examples(self):
        if self.fake_tensor is not None:
            assert isinstance(
                self.fake_tensor, torch._subclasses.fake_tensor.FakeTensor
            )
            return [self.fake_tensor]

    def __len__(self):
        return 1

    def erase(self):
        self.example = None


class VariableBuilder:
    """Wrap a python value in a VariableTracker() instance"""

    def __init__(
        self,
        tx,
        source: Source,
    ):
        super(VariableBuilder, self).__init__()
        self.tx = tx
        self.source = source
        self.name = source.name()

    def __call__(self, value):
        if value in self.tx.output.side_effects:
            # TODO(jansel): add guard for alias relationship
            return self.tx.output.side_effects[value]
        return self._wrap(value).clone(**self.options())

    @staticmethod
    @functools.lru_cache(None)
    def _common_constants():
        return set(range(17)).union(
            {
                20,
                30,
                40,
                32,
                64,
                96,
                128,
                144,
                240,
                256,
                672,
                1024,
                2048,
                4096,
                0.1,
                0.01,
                0.001,
                0.5,
                0.05,
                800,
                1.873536229133606,
                4.135166556742356,  # Work around for vision_maskrcnn where torch.clamp can't be on different devices
            }
        )

    @staticmethod
    def list_type(value):
        if is_namedtuple(value):
            return functools.partial(NamedTupleVariable, tuple_cls=type(value))
        return {
            tuple: TupleVariable,
            list: ListVariable,
            odict_values: ListVariable,
            torch.nn.ParameterList: ListVariable,
            torch.nn.ModuleList: ListVariable,
        }[type(value)]

    def get_source(self):
        return self.source

    def options(self):
        return {"source": self.get_source()}

    def make_guards(self, *guards):
        source = self.get_source()
        if (
            isinstance(source, ConstantSource)
            or source.guard_source() == GuardSource.CONSTANT
        ):
            return None
        return {source.make_guard(guard) for guard in guards}

    def _wrap(self, value):
        make_guards = self.make_guards
        if istype(value, (torch.SymInt, torch.SymFloat)):
            return self.wrap_sym(value)
        if istensor(value):
            return self.wrap_tensor(value)
        elif istype(value, (tuple, list, odict_values)) or is_namedtuple(value):
            # One can index a tensor with a list/tuple. Therefore, we need to
            # have a stricter match.
            if istype(value, (tuple, list)) and all(
                [isinstance(x, int) or is_numpy_int_type(x) or x is None for x in value]
            ):
                guards = self.make_guards(GuardBuilder.EQUALS_MATCH)
            else:
                guards = self.make_guards(GuardBuilder.LIST_LENGTH)
            output = [
                VariableBuilder(self.tx, GetItemSource(self.get_source(), i))(
                    item
                ).add_guards(guards)
                for i, item in enumerate(value)
            ]
            result = self.list_type(value)(output, guards=guards)
            if istype(value, list):
                return self.tx.output.side_effects.track_list(
                    self.source, value, result
                )
            return result
        elif istype(value, tuple_iterator):
            guards = self.make_guards(GuardBuilder.TUPLE_ITERATOR_LEN)
            output = [
                VariableBuilder(
                    self.tx, TupleIteratorGetItemSource(self.get_source(), i)
                )(tuple_iterator_getitem(value, i)).add_guards(guards)
                for i in range(tuple_iterator_len(value))
            ]
            return ListIteratorVariable(
                output, mutable_local=MutableLocal(), guards=guards
            )
        elif istype(value, (slice, range)):
            items = [
                VariableBuilder(self.tx, AttrSource(self.get_source(), k))(
                    getattr(value, k)
                )
                for k in ("start", "stop", "step")
            ]
            if isinstance(value, slice):
                return SliceVariable(items, guards=make_guards(GuardBuilder.TYPE_MATCH))
            else:
                return RangeVariable(
                    items, guards=make_guards(GuardBuilder.EQUALS_MATCH)
                )
        elif istype(
            value, (dict, collections.defaultdict, collections.OrderedDict)
        ) and all(
            map(
                lambda k: ConstantVariable.is_literal(k)
                or self.tensor_can_be_dict_key(k),
                value.keys(),
            )
        ):
            guards = self.make_guards(GuardBuilder.DICT_KEYS)

            # store key variables in global location for reconstruction
            for key in value.keys():
                if self.tensor_can_be_dict_key(key):
                    self.tx.store_dict_key(global_key_name(key), key)

            def index_source(key):
                if self.tensor_can_be_dict_key(key):
                    return GlobalWeakRefSource(global_key_name(key))
                else:
                    return key

            result = dict(
                [
                    (
                        k,
                        VariableBuilder(
                            self.tx, GetItemSource(self.get_source(), index_source(k))
                        )(value[k]).add_guards(guards),
                    )
                    for k in value.keys()
                ]
            )

            if istype(value, collections.defaultdict):
                result = DefaultDictVariable(
                    result, type(value), value.default_factory, guards=guards
                )
            else:
                result = ConstDictVariable(result, type(value), guards=guards)

            return self.tx.output.side_effects.track_dict(self.source, value, result)
        elif isinstance(value, torch.nn.Module):
            if mutation_guard.is_dynamic_nn_module(value):
                # created dynamically, don't specialize on it
                result = UnspecializedNNModuleVariable(
                    value, guards=make_guards(GuardBuilder.TYPE_MATCH)
                )
                if not SideEffects.cls_supports_mutation_side_effects(type(value)):
                    # don't allow STORE_ATTR mutation with custom __setattr__
                    return result
                return self.tx.output.side_effects.track_object_existing(
                    self.source, value, result
                )
            elif getattr(value, "_is_fsdp_managed_module", False) or issubclass(
                value.__class__, torch.nn.parallel.distributed.DistributedDataParallel
            ):
                if getattr(value, "_is_fsdp_managed_module", False):
                    # Note: we can't do this assert inside FSDP constructor,
                    # since we don't know yet whether dynamo will be used
                    assert getattr(
                        value, "_fsdp_use_orig_params", False
                    ), "Dynamo only supports FSDP with use_orig_params=True"

                # See note [Dynamo treats FSDP wrapped modules as UnspecializedNNModule]
                # in fully_sharded_data_parallel.py for more information
                return UnspecializedNNModuleVariable(
                    value, guards=make_guards(GuardBuilder.TYPE_MATCH)
                )
            else:
                return self.tx.output.register_attr_or_module(
                    value,
                    self.name,
                    source=self.get_source(),
                    # Guards are added inside register_attr_or_module
                )
        elif ConstantVariable.is_literal(value) or istype(
            value, (torch.Size, torch.device, torch.dtype)
        ):
            if type(value) in (int, float) and not config.specialize_int_float:
                # unspecializing int/float by default, but still
                # specialize for the following conditions
                if (
                    value in self._common_constants()
                    or isinstance(self.source, GlobalSource)
                    or isinstance(self.source, GetItemSource)
                    or (
                        isinstance(self.source, AttrSource)
                        and isinstance(self.source.base, GlobalSource)
                    )
                ):
                    return ConstantVariable(
                        value=value,
                        guards=make_guards(GuardBuilder.CONSTANT_MATCH),
                    )
                else:
                    return self.wrap_unspecialized_primitive(value)
            else:
                return ConstantVariable(
                    value=value,
                    guards=make_guards(GuardBuilder.CONSTANT_MATCH),
                )
        elif isinstance(value, frozenset) and (
            all(is_allowed(x) or ConstantVariable.is_literal(x) for x in value)
        ):
            # For frozenset, we can guard by object ID instead of value
            # equality, this allows us to handle non-literal values
            return ConstantVariable(
                value=value,
                guards=make_guards(GuardBuilder.ID_MATCH),
            )
        elif isinstance(value, enum.Enum):
            return EnumVariable(
                value=value,
                guards=make_guards(GuardBuilder.ID_MATCH),
            )
        elif is_builtin_callable(value):
            return BuiltinVariable(
                value,
                guards=make_guards(GuardBuilder.BUILTIN_MATCH),
            )
        elif is_allowed(value):
            return TorchVariable(
                value,
                guards=make_guards(GuardBuilder.FUNCTION_MATCH),
            )
        elif is_typing(value):
            # typing.List, typing.Mapping, etc.
            return TypingVariable(
                value,
                guards=make_guards(GuardBuilder.ID_MATCH),
            )
        elif value is inspect.signature:
            return LambdaVariable(
                InspectSignatureVariable.create,
                guards=make_guards(GuardBuilder.FUNCTION_MATCH),
            )
        elif value is dataclasses.fields:
            return LambdaVariable(
                _dataclasses_fields_lambda,
                guards=make_guards(GuardBuilder.FUNCTION_MATCH),
            )
        elif is_numpy(value):
            return NumpyVariable(
                value,
                guards=make_guards(
                    GuardBuilder.FUNCTION_MATCH
                    if callable(value)
                    else GuardBuilder.TYPE_MATCH
                ),
            )
        elif value in tensor_dunder_fns:
            return TorchVariable(
                value,
                guards=make_guards(GuardBuilder.FUNCTION_MATCH),
            )
        elif (
            istype(value, (type, types.FunctionType))
            and skipfiles.check(getfile(value), allow_torch=True)
            and not inspect.getattr_static(value, "_torchdynamo_inline", False)
        ):
            return SkipFilesVariable(
                value, guards=make_guards(GuardBuilder.FUNCTION_MATCH)
            )
        elif istype(value, (type, ABCMeta)):
            # TODO(whc) the following seems preferable but breaks some tests, debug
            # elif inspect.isclass(value):
            return UserDefinedClassVariable(
                value, guards=make_guards(GuardBuilder.FUNCTION_MATCH)
            )
        elif value in tensor_dunder_fns:
            return TorchVariable(
                value,
                guards=make_guards(GuardBuilder.FUNCTION_MATCH),
            )
        elif istype(value, types.FunctionType):
            return UserFunctionVariable(
                value,
                guards=make_guards(GuardBuilder.FUNCTION_MATCH),
            )
        elif istype(value, (types.ModuleType, replay_record.DummyModule)):
            return PythonModuleVariable(
                value,
                guards=make_guards(GuardBuilder.PYMODULE_MATCH),
            )
        elif type(value) is torch.autograd.function.FunctionMeta:
            return AutogradFunctionVariable(
                value, guards=make_guards(GuardBuilder.FUNCTION_MATCH)
            )
        elif (
            isinstance(value, types.MethodType)
            and type(getattr(value, "__self__", None))
            is torch.autograd.function.FunctionMeta
            and getattr(value, "__name__", "") == "apply"
            and value == getattr(value.__self__, "apply", None)
        ):
            # handle aliased autograd function `apply` calls
            return GetAttrVariable(
                AutogradFunctionVariable(
                    value.__self__, guards=make_guards(GuardBuilder.FUNCTION_MATCH)
                ),
                "apply",
            )
        elif isinstance(value, (int, float, np.number)):
            return self.wrap_unspecialized_primitive(value)
        elif DataClassVariable.is_matching_object(value):
            return DataClassVariable.wrap(self, value).add_guards(
                make_guards(GuardBuilder.TYPE_MATCH)
            )
        elif HFPretrainedConfigVariable.is_matching_object(value):
            return HFPretrainedConfigVariable(
                value, guards=make_guards(GuardBuilder.TYPE_MATCH)
            )
        elif isinstance(value, PyOperator):
            return TorchPyOperator(
                value,
                guards=self.make_guards(
                    GuardBuilder.TYPE_MATCH, GuardBuilder.NAME_MATCH
                ),
            )
        elif type(value).__name__ == "builtin_function_or_method" and isinstance(
            value.__self__, torch_special_class_types
        ):
            return TorchVariable(
                value,
                guards=make_guards(GuardBuilder.FUNCTION_MATCH),
            )
        else:
            result = UserDefinedObjectVariable(
                value,
                guards=self.make_guards(GuardBuilder.TYPE_MATCH),
            )
            if not SideEffects.cls_supports_mutation_side_effects(type(value)):
                # don't allow STORE_ATTR mutation with custom __setattr__
                return result
            return self.tx.output.side_effects.track_object_existing(
                self.source, value, result
            )

    def tensor_can_be_dict_key(self, value):
        # only allow Parameter and another specific Tensor can be used as dict key
        return (
            isinstance(value, torch.nn.Parameter)
            or isinstance(self.source, AttrSource)
            and self.source.member == "state"
            and isinstance(self.source.base, LocalSource)
        )

    def tensor_should_specialize(self):
        return (
            self.source
            and isinstance(self.source, GetItemSource)
            and isinstance(self.source.base, GetItemSource)
            and self.source.base.index == "params"
            and isinstance(self.source.base.base, GetItemSource)
            and isinstance(self.source.base.base.base, AttrSource)
            and self.source.base.base.base.member == "param_groups"
            and isinstance(self.source.base.base.base.base, LocalSource)
            and (
                isinstance(
                    self.tx.f_locals[self.source.base.base.base.base.local_name],
                    torch.optim.Optimizer,
                )
                if self.source.base.base.base.base.local_name in self.tx.f_locals.keys()
                else True
            )
        )

    def wrap_sym(self, value: Union[torch.SymInt, torch.SymFloat]):
        if not is_constant_source(self.get_source()):
            self.tx.output.graphargs.append(
                GraphArg(self.get_source(), value, False, None)
            )
        elif is_constant_source(self.get_source()):
            return self.tx.output.register_attr_or_module(
                value,
                re.sub(r"[^a-zA-Z0-9]+", "_", self.name),
                source=None,
                dyn_shape=value
                # shape Guards live their own rich life via shape_env
            )
        return DynamicShapeVariable.create(
            tx=self.tx,
            proxy=self.tx.output.create_graph_input(
                re.sub(r"[^a-zA-Z0-9]+", "_", self.name), type(value)
            ),
            dyn_shape=value
            # shape Guards live their own rich life via shape_env
        )

    def wrap_tensor(self, value: torch.Tensor):
        if self.get_source().guard_source().is_nn_module():
            return self.tx.output.register_attr_or_module(
                value,
                self.name,
                source=self.get_source(),
                # Guards are done inside register_attr_or_module
                # guards=self.make_guards(GuardBuilder.TENSOR_MATCH),
            )

        if is_constant_source(self.get_source()):
            return self.tx.output.register_attr_or_module(
                value,
                re.sub(r"[^a-zA-Z0-9]+", "_", self.name),
                source=None,
                # Guards are added inside register_attr_or_module
            )

        if type(value) in config.traceable_tensor_subclasses:
            # Ordinarily, we would fakeify a tensor so that it can get dynamic
            # shapes and be computed on without triggering actual operations.
            # However, how can we fakeify a tensor subclass?  Ordinary
            # inheritance (nor multiple inheritance) won't work work.
            #
            # Instead, our plan is to *manually simulate* the tensor subclass
            # inheriting from a fake tensor with dynamo.  This means our
            # data representation for a tensor subclass will be a fake tensor
            # + tensor subclass type + any extra data the subclass may have
            # been storing on the tensor.  Because all Python accesses are
            # mediated through TensorWithTFOverrideVariable, we can ensure
            # that we dispatch differently, e.g., according to
            # __torch_function__
            #
            # To simplify things for now, the __dict__ tracking bits haven't
            # been implemented yet, but they can be added into this design at
            # a later point in time.
            ignore_subclass = True
        else:
            assert type(value) in (torch.Tensor, torch.nn.Parameter)
            ignore_subclass = False

        tensor_variable = wrap_fx_proxy(
            tx=self.tx,
            proxy=self.tx.output.create_graph_input(
                re.sub(r"[^a-zA-Z0-9]+", "_", self.name), type(value)
            ),
            example_value=value,
            guards=self.make_guards(GuardBuilder.TENSOR_MATCH),
            should_specialize=self.tensor_should_specialize(),
            ignore_subclass=ignore_subclass,
            source=self.get_source(),
        )

        # TODO: I think the result is guaranteed to be fake with
        # ignore_subclass changes
        fake_tensor_value = None
        example_value = tensor_variable.proxy.node.meta["example_value"]
        if isinstance(example_value, torch._subclasses.fake_tensor.FakeTensor):
            fake_tensor_value = example_value

        self.tx.output.graphargs.append(
            GraphArg(self.get_source(), value, False, fake_tensor_value)
        )

        if type(value) in config.traceable_tensor_subclasses:
            subclass_torch_function__func = value.__torch_function__.__func__
            subclass_type = type(value)
            # NB: This is slightly misnamed, a tensor subclass might not have
            # any explicit __torch_function__ implementation and is relying
            # on the default inherited from torch.Tensor
            return TensorWithTFOverrideVariable(
                tensor_variable,
                self.get_source(),
                subclass_torch_function__func,
                subclass_type,
            )

        return tensor_variable

    def wrap_unspecialized_primitive(self, value):
        if self.name in self.tx.output.unspec_variable_map:
            return self.tx.output.unspec_variable_map[self.name]
        else:
            if (
                config.dynamic_shapes
                and isinstance(value, int)
                and not is_constant_source(self.get_source())
            ):
                # NB: we MUST register this as a GraphArg
                shape_env = self.tx.output.shape_env
                wrapped_value = shape_env.create_symintnode(
                    shape_env.create_symbol(value, sname=self.source.name())
                )
                # TODO: Do float
            else:
                # TODO: Eliminate this case entirely
                wrapped_value = torch.tensor(value)
            if not isinstance(self.get_source(), RandomValueSource):
                guards = {self.get_source().make_guard(GuardBuilder.TYPE_MATCH, True)}
                options = {"guards": guards}
            else:
                options = {}
            options.update({"source": self.get_source()})
            if isinstance(wrapped_value, torch.Tensor):
                options.update({"raw_value": value})

            proxy = self.tx.output.create_graph_input(
                re.sub(r"[^a-zA-Z0-9]+", "_", self.name), type(wrapped_value)
            )

            if isinstance(value, np.number):
                unspec_var = wrap_fx_proxy_cls(
                    UnspecializedNumpyVariable,
                    tx=self.tx,
                    proxy=proxy,
                    example_value=wrapped_value,
                    **options,
                )
            else:
                unspec_var = wrap_fx_proxy_cls(
                    UnspecializedPythonVariable,
                    tx=self.tx,
                    proxy=proxy,
                    example_value=wrapped_value,
                    **options,
                )
            self.tx.output.unspec_variable_map[self.name] = unspec_var
            if not is_constant_source(self.get_source()):
                fake_tensor_value = None
                example_value = unspec_var.proxy.node.meta["example_value"]
                if isinstance(example_value, torch._subclasses.fake_tensor.FakeTensor):
                    fake_tensor_value = example_value
                self.tx.output.graphargs.append(
                    GraphArg(
                        self.get_source(),
                        wrapped_value,
                        True,
                        fake_tensor_value,
                        is_tensor=False,
                    )
                )
            return unspec_var


def _dataclasses_fields_lambda(obj):
    if isinstance(obj, UserDefinedObjectVariable):
        value = obj.value
    elif isinstance(obj, DataClassVariable):
        value = obj.user_cls
    else:
        unimplemented(f"Dataclass fields handling fails for type {obj}")
    items = []
    for field in dataclasses.fields(value):
        source = None
        if obj.source:
            source = GetItemSource(
                AttrSource(obj.source, "__dataclass_fields__"), field.name
            )
        items.append(UserDefinedObjectVariable(field, source=source).add_options(obj))
    return TupleVariable(items).add_options(obj)


def wrap_fx_proxy(tx, proxy, example_value=None, **options):
    return wrap_fx_proxy_cls(
        target_cls=TensorVariable,
        tx=tx,
        proxy=proxy,
        example_value=example_value,
        **options,
    )


# Note: Unfortunate split due to some gross classes existing that subclass TensorVariable
# Should be compositional instead
def wrap_fx_proxy_cls(
    target_cls, tx, proxy, example_value=None, ignore_subclass=False, **options
):
    if "guards" in options and options["guards"] is not None:
        tx.output.guards.update(options["guards"])

    assert "example_value" not in proxy.node.meta
    if not config.dynamic_propagation:
        # TODO: This probably doesn't handle subclass correctly
        if isinstance(example_value, torch.Tensor):
            options.update(target_cls.specialize(example_value))
        return target_cls(proxy, **options)

    initial_example_value = example_value

    def _clone_input(value):
        if isinstance(value, torch.Tensor):
            # tensor subclasses will not be converted to FakeTensors and need to be cloned
            if not isinstance(value, torch._subclasses.fake_tensor.FakeTensor):
                # NB: ensure strides are preserved
                value = clone_input(value)

        return value

    with preserve_rng_state():
        if example_value is None:
            example_value = get_fake_value(proxy.node, tx)
<<<<<<< HEAD
        else:
            # Note: Unfortunately, this can happen during tracing, and is valid enough for now to allow.
            # TODO(voz): Find all the callsites and burn this down.
            # Flipping it to an assert fails dozens of tests.
            if not isinstance(example_value, torch._subclasses.FakeTensor):
                fake_wrapper = functools.partial(wrap_to_fake_tensor_and_record, tx=tx)
                example_value = fake_wrapper(example_value)
=======

        # Handle recursive calls here
        elif isinstance(example_value, FakeTensor):
            pass

        elif isinstance(example_value, torch.Tensor):
            # We shouldn't be doing this at all, see
            # https://github.com/pytorch/torchdynamo/issues/1950
            # But assuming we're doing it, the legacy behavior for
            # subclasses was to perform a clone WITHOUT preserving
            # the subclass.  It's not clear to me that's what you actually
            # want, but whatever, I wouldn't have this cache at all.
            with torch._C.DisableTorchFunction():
                proxy.tracer.real_value_cache[proxy.node] = _clone_input(example_value)
            # NB: If we're ignoring subclass, then the expectation is you will
            # take the returned TensorVariable and wrap it into a more
            # accurate TensorVariable that is able to track subclass-ness;
            # otherwise this is wrong!
            kwargs = {"ignore_subclass": ignore_subclass}
            assert "source" in options
            if options["source"] is None:
                kwargs["static_shapes"] = True
                kwargs["sname"] = "__constant_illegal_sname"
            else:
                kwargs["sname"] = options["source"].name()
            example_value = wrap_to_fake_tensor_and_record(
                example_value, tx=tx, **kwargs
            )
>>>>>>> 14915859

    if isinstance(example_value, torch.Tensor):
        is_parameter = isinstance(example_value, torch.nn.Parameter)
        should_specialize = options.pop("should_specialize", False)
        if is_parameter or should_specialize:
            specialized_value = initial_example_value
        else:
            specialized_value = None

        # NB: In most (all?) cases, this does not actually do a clone.
        # (WARNING: this means that if we mutate metadata on the fake
        # tensor, the stored example value will update too!)
        example_value = _clone_input(example_value)
        proxy.node.meta["example_value"] = example_value
        specialized_props = target_cls.specialize(example_value)
        if isinstance(example_value, torch._subclasses.fake_tensor.FakeTensor):
            # NB: This will be wrong for ignore_subclass; fix it up later!
            specialized_props["class_type"] = (
                torch.nn.Parameter if is_parameter else torch.Tensor
            )

        specialized_props["specialized_value"] = specialized_value

        options.update(specialized_props)
        return target_cls(proxy, **options)
    elif (
        hasattr(proxy.node.target, "__name__")
        and proxy.node.target.__name__ == "set_state"
        and isinstance(proxy.node.target.__self__, torch._C.Generator)
        or proxy.node.target == torch.random.set_rng_state
    ):
        from . import TorchVariable

        return TorchVariable(proxy.node.target)
    elif (
        proxy.node.target == torch._C._DisableFuncTorch
        or proxy.node.target == torch.cuda._is_in_bad_fork
    ):
        from . import UserDefinedObjectVariable

        return UserDefinedObjectVariable(example_value)
    elif istype(example_value, (int, bool, float)) and config.dynamic_shapes:
        proxy.node.meta["example_value"] = example_value
        return DynamicShapeVariable.create(tx, proxy, example_value, **options)
    elif istype(example_value, torch.Size) and config.dynamic_shapes:
        proxy.node.meta["example_value"] = example_value
        sizes = []
        for i, v in enumerate(example_value):
            proxy_i = proxy[i]
            sizes.append(DynamicShapeVariable.create(tx, proxy_i, v, **options))
        return SizeVariable(sizes, proxy, **options)
    elif istype(example_value, int) and proxy.node.target in (
        torch.seed,
        operator.mod,
        # some mac builds are missing torch.distributed.get_rank()
        getattr(torch.distributed, "get_rank", _missing),
        getattr(torch.distributed, "get_world_size", _missing),
    ):
        if config.dynamic_shapes:
            proxy.node.meta["example_value"] = example_value
            return DynamicShapeVariable.create(tx, proxy, example_value, **options)
        else:
            return ConstantVariable(example_value, **options)
    elif istype(example_value, torch.Size) and all(
        [isinstance(x, int) for x in example_value]
    ):
        sizes = [ConstantVariable(x) for x in example_value]
        return SizeVariable(sizes, **options)
    elif isinstance(example_value, (tuple, list)):
        unpacked = []
        for i, val in enumerate(example_value):
            if val is None:
                # nn.MultiheadAttention() can return None, see issue #175
                unpacked.append(
                    ConstantVariable(None, **options),
                )
            else:
                unpacked.append(
                    wrap_fx_proxy(
                        tx,
                        proxy.tracer.create_proxy(
                            "call_function", operator.getitem, (proxy, i), {}
                        ),
                        example_value=val,
                        **options,
                    )
                )
        if istype(example_value, tuple):
            return TupleVariable(unpacked, **options)
        elif istype(example_value, (list, immutable_list)):
            return ListVariable(unpacked, mutable_local=MutableLocal(), **options)
        else:
            assert (
                example_value.__class__.__module__ == "torch.return_types"
                or hasattr(example_value, "_fields")
            ), ("namedtuple?")
            return NamedTupleVariable(unpacked, example_value.__class__, **options)
    elif example_value is None or proxy.node.target is torch.manual_seed:
        return ConstantVariable(None, **options)
    elif (
        isinstance(example_value, int)
        and proxy.node.target is torch._utils._element_size
    ):
        proxy.node.meta["example_value"] = example_value
        return ConstantVariable(example_value, **options)
    elif (
        isinstance(example_value, numbers.Number)
        and (proxy.node.target == "item" or proxy.node.target in {math.sqrt, math.pow})
        and config.capture_scalar_outputs
    ):
        # item raw value should not be accessed
        return wrap_fx_proxy_cls(
            FakeItemVariable,
            tx=tx,
            proxy=proxy,
            example_value=torch.tensor(example_value),
            **options,
        )
    elif isinstance(example_value, (torch.SymInt, torch.SymFloat)):
        proxy.node.meta["example_value"] = example_value
        return DynamicShapeVariable(proxy, example_value, **options)
    else:
        raise AssertionError(
            "torch.* op returned non-Tensor "
            + f"{typestr(example_value)} {proxy.node.op} {proxy.node.target}"
        )<|MERGE_RESOLUTION|>--- conflicted
+++ resolved
@@ -764,29 +764,12 @@
     with preserve_rng_state():
         if example_value is None:
             example_value = get_fake_value(proxy.node, tx)
-<<<<<<< HEAD
-        else:
-            # Note: Unfortunately, this can happen during tracing, and is valid enough for now to allow.
-            # TODO(voz): Find all the callsites and burn this down.
-            # Flipping it to an assert fails dozens of tests.
-            if not isinstance(example_value, torch._subclasses.FakeTensor):
-                fake_wrapper = functools.partial(wrap_to_fake_tensor_and_record, tx=tx)
-                example_value = fake_wrapper(example_value)
-=======
 
         # Handle recursive calls here
         elif isinstance(example_value, FakeTensor):
             pass
 
         elif isinstance(example_value, torch.Tensor):
-            # We shouldn't be doing this at all, see
-            # https://github.com/pytorch/torchdynamo/issues/1950
-            # But assuming we're doing it, the legacy behavior for
-            # subclasses was to perform a clone WITHOUT preserving
-            # the subclass.  It's not clear to me that's what you actually
-            # want, but whatever, I wouldn't have this cache at all.
-            with torch._C.DisableTorchFunction():
-                proxy.tracer.real_value_cache[proxy.node] = _clone_input(example_value)
             # NB: If we're ignoring subclass, then the expectation is you will
             # take the returned TensorVariable and wrap it into a more
             # accurate TensorVariable that is able to track subclass-ness;
@@ -801,7 +784,6 @@
             example_value = wrap_to_fake_tensor_and_record(
                 example_value, tx=tx, **kwargs
             )
->>>>>>> 14915859
 
     if isinstance(example_value, torch.Tensor):
         is_parameter = isinstance(example_value, torch.nn.Parameter)
