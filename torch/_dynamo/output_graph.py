import collections
import copy
import functools
import itertools
import logging
import operator
import re
import traceback
from dataclasses import dataclass
<<<<<<< HEAD
from typing import (
    Any,
    Callable,
    Dict,
    List,
    NamedTuple,
    Optional,
    OrderedDict,
    Set,
    Tuple,
    Union,
)

from typing_extensions import Protocol
from torch._dynamo.resume_execution import ContinueExecutionCache
from torch._dynamo.variables.misc import ContextWrappingVariable
=======
from typing import Any, Dict, List, NamedTuple, Optional, OrderedDict, Set, Union
>>>>>>> 88fe6312

import torch.nn
from torch import fx
from torch._guards import (
    Checkpointable,
    Guard,
    GuardsCheckpointState,
    tracing,
    TracingContext,
)
from torch.fx.experimental.symbolic_shapes import ShapeEnv

from . import config, logging as torchdynamo_logging, variables
from .backends.registry import CompiledFn, CompilerFn
from .bytecode_transformation import create_instruction, Instruction, unique_id
from .codegen import PyCodegen
from .exc import BackendCompilerFailed, unimplemented
from .guards import GuardBuilder
from .mutation_guard import is_dynamic_nn_module
from .side_effects import SideEffects
from .source import (
    ConstantSource,
    is_constant_source,
    LocalInputSource,
    LocalSource,
    ShapeEnvSource,
)
from .utils import (
    assert_no_fake_params_or_buffers,
    checkpoint_params,
    CleanupHook,
    clone_inputs,
    count_calls,
    counters,
    dynamo_timed,
    format_graph_tabular,
    same,
)
from .variables.base import VariableTracker
from .variables.builder import GraphArg, TrackedFake, VariableBuilder, wrap_fx_proxy
from .variables.nn_module import NNModuleVariable
from .variables.tensor import (
    DynamicShapeVariable,
    TensorVariable,
    UnspecializedPythonVariable,
)

log = logging.getLogger(__name__)


class OutputGraphState(NamedTuple):
    graphargs: List[GraphArg]
    tracked_fakes: List[TrackedFake]
    guard_state: GuardsCheckpointState
    nn_modules: Optional[Dict[str, torch.nn.Module]]
    side_effects: SideEffects
    timestamp: int

    def diff(self, other: "OutputGraphState", *, prefix: str = "") -> Optional[str]:
        for k in self._fields:
            if k == "guard_state":
                r = self.guard_state.diff(other.guard_state)
                if r is not None:
                    return r
                continue
            elif k == "side_effects":
                r = self.side_effects.diff(other.side_effects)
                if r is not None:
                    return r
                continue

            sv = getattr(self, k)
            ov = getattr(other, k)
            if sv != ov:
                return f"{prefix}{k} mismatch: {sv} != {ov}"
        return None

    # Back compat .guards api
    @property
    def guards(self):
        return self.guard_state.dynamo_guards


@functools.lru_cache(None)
def _step_logger():
    return torchdynamo_logging.get_step_logger(log)


@dataclass
class GraphCompileReason:
    """Stores why a given output graph was compiled; i.e. what caused the graph break."""

    reason: str
    user_stack: List[traceback.FrameSummary]


def _get_gen_rand_values_fn(random_calls):
    def _gen_rand_values():
        return [fn(*args, **kwargs) for fn, args, kwargs in random_calls]

    return _gen_rand_values


class FakeRootModule(torch.nn.Module):
    """Trick the constructor of fx.GraphModule"""

    def __init__(self, nn_modules: Dict[str, torch.nn.Module]):
        super(FakeRootModule, self).__init__()
        for k, v in nn_modules.items():
            setattr(self, k, v)

    def __repr__(self):
        return "FakeRootModule(...)"


class WrapperBackend:
    def __init__(self, backend: CompilerFn, original_example_inputs):
        self.backend: CompilerFn = backend
        self.original_example_inputs = original_example_inputs

    @property
    def example_inputs(self):
        return clone_inputs(self.original_example_inputs)

    def __call__(self, gm: torch.fx.GraphModule, example_inputs: List[torch.Tensor]):

        self.restore = checkpoint_params(gm)
        self.gm = gm
        copy_gm = copy.deepcopy(self.gm)
        self.candidate = self.backend(copy_gm, self.original_example_inputs)

        if self.candidate is None or self.candidate is self.gm.forward:
            return self.gm.forward

        if not config.verify_correctness:
            return self.candidate

        # if verify_correctness=True
        try:
            correct = self.gm.forward(*self.example_inputs)
            result = self.candidate(*self.example_inputs)

            # TODO: replace `same` function with the one in testing
            if same(correct, result):
                return self.candidate

            raise RuntimeError(f"incorrect results of backend {self}")
            return self.gm.forward

        except Exception:
            log.exception("error in verify_correctness")
            raise
        finally:
            self.restore()


class OutputGraph(fx.Tracer, Checkpointable[OutputGraphState]):
    """
    Wrapper class to hold outputs of InstructionTranslator.  Mainly the
    generated fx.Graph.
    """

    def __init__(
        self,
        f_globals: Dict[str, Any],
        code_options: Dict[str, Any],
        compiler_fn: CompilerFn,
        root_tx,
    ):
        super(OutputGraph, self).__init__()
        self.graph = torch.fx.Graph()
        self.graphargs: List[GraphArg] = []
        fake_mode = torch._subclasses.FakeTensorMode(
            shape_env=ShapeEnv() if config.dynamic_shapes else None,
        )
        self.tracing_context: TracingContext = TracingContext(fake_mode)
        if config.dynamic_shapes:
            # Register a SHAPE_ENV guard to make sure we setup shape guards
            # that show up in ShapeEnv
            self.guards.add(ShapeEnvSource().make_guard(GuardBuilder.SHAPE_ENV))

        # tracked_fakes says where any tensor that was wrapped to fake came
        # from.  It is similar to GraphArg, in that all GraphArgs will get
        # will get added to TrackedFakes, but TrackedFakes also contains
        # GraphArgs that got pruned, and things like Tensor attributes which
        # aren't explicit graph inputs.  Used by shape guard
        self.tracked_fakes: List[TrackedFake] = []
        # Although we prune unused graphargs before sending graphs to
        # compilers, we may have legitimately triggered shape guards
        # on "unused" inputs that we must keep track of.  So after
        # remove_unused_graphargs is called, orig_graphargs and
        # graphargs no longer alias; orig_graphargs is the original
        # graphargs, and graphargs is the pruned list.  Guard creation
        # should use original graphargs.
        self.orig_graphargs: List[GraphArg] = self.graphargs
        self.nn_modules: Optional[Dict[str, torch.nn.Module]] = dict()
        self.side_effects = SideEffects()
        self.code_options = dict(code_options)
        self.output_instructions: List[Instruction] = []
        # used to track nodes that are added between calls of copy_graphstate
        # and restore_graphstate
        self.timestamp = 0
        # Node => computed real value (see utils.get_real_value)
        self.real_value_cache: Dict[fx.Node, torch.Tensor] = {}

        # Not checkpointed
        self.compiler_fn: CompilerFn = compiler_fn
        self.root_globals = f_globals
        self.root_tx = root_tx
        from torch._dynamo.symbolic_convert import InstructionTranslatorBase

        self._current_tx: List[InstructionTranslatorBase] = []
        self.cleanups: List[CleanupHook] = []
        self.should_exit = False
        self.random_values_var = None
        self.initial_random_state = ()
        self.unspec_variable_map: Dict[str, UnspecializedPythonVariable] = {}
        # Maps the source arg position to the grapharg position
        self.pos_to_arg: Dict[int, int] = {}

        # Enables creating unique node names by tracking
        # all current placeholder node names
        self.name_to_input: OrderedDict[
            str, Optional[fx.Proxy]
        ] = collections.OrderedDict()

    @property
    def output(self):
        return self

    @property
    def fake_mode(self):
        return self.root_tx.fake_mode

    @property
    def shape_env(self):
        return self.tracing_context.fake_mode.shape_env

    @property
    def guards(self) -> Set[Guard]:
        return self.tracing_context.guards_context.dynamo_guards

    def push_tx(self, tx):
        self._current_tx.append(tx)

    def pop_tx(self):
        return self._current_tx.pop()

    @property
    def current_tx(self):
        return self.root_tx if not self._current_tx else self._current_tx[-1]

    def copy_graphstate(self) -> OutputGraphState:
        """Create a checkpoint of the current state by copying everything"""
        assert self.nn_modules is not None
        guards_graph_state = self.tracing_context.guards_context.copy_graphstate()
        state = OutputGraphState(
            list(self.graphargs),
            list(self.tracked_fakes),
            guards_graph_state,
            dict(self.nn_modules),
            self.side_effects.clone(),
            self.timestamp,
        )
        self.timestamp += 1
        return state

    def restore_graphstate(self, state: OutputGraphState):
        """Restore a checkpoint created by self.copy_graphstate()"""
        (
            self.graphargs,
            self.tracked_fakes,
            guards_state,
            self.nn_modules,
            self.side_effects,
            self.timestamp,
        ) = state
        self.tracing_context.guards_context.restore_graphstate(guards_state)
        # FX deepcopy doesn't work for a partially created graph, so just remove new nodes
        removed_nodes = 0
        for node in reversed(list(self.graph.nodes)):
            if node.meta["creation_timestamp"] > self.timestamp:
                # Erasing node alone does not remove the meta information
                # So, remove the help tensor explicitly
                if "example_value" in node.meta:
                    del node.meta["example_value"]
                self.remove_node(node)
                self.real_value_cache.pop(node, None)
                removed_nodes += 1
        log.debug(f"restore_graphstate: removed {removed_nodes} nodes")

    def add_grapharg(self, arg: GraphArg):
        curr_pos = len(self.graphargs)
        self.graphargs.append(arg)
        if isinstance(arg.source, LocalInputSource):
            self.pos_to_arg[arg.source.pos] = curr_pos

    def count_calls(self):
        return count_calls(self.graph)

    def get_submodule(self, keys):
        assert keys
        obj = self.nn_modules
        for k in keys.split("."):
            if isinstance(obj, dict):
                obj = obj[k]
            else:
                obj = getattr(obj, k)
        return obj

    def create_graph_input(self, name, type_expr=None):
        # unique
        if name in self.name_to_input:
            for i in itertools.count():
                if f"{name}_{i}" not in self.name_to_input:
                    name = f"{name}_{i}"
                    break

        if self.name_to_input:
            prev_name = next(reversed(self.name_to_input))
            ctx = self.graph.inserting_after(self.name_to_input[prev_name])
        else:
            ctx = self.graph.inserting_before(None)
        with ctx:
            proxy = self.create_proxy("placeholder", name, (), {}, type_expr=type_expr)
            self.name_to_input[name] = proxy.node
            return proxy

    def new_var(self, name="tmp"):
        existing = set(self.code_options["co_varnames"])
        for i in itertools.count():
            var = f"___{name}_{i}"
            if var not in existing:
                self.code_options["co_varnames"] = self.code_options["co_varnames"] + (
                    var,
                )
                return var

    def update_co_names(self, name):
        """Ensure self.code_options.co_names contains name"""
        if name not in self.code_options["co_names"]:
            self.code_options["co_names"] = tuple(self.code_options["co_names"]) + (
                name,
            )

    def register_attr_or_module(
        self,
        target: Union[torch.nn.Module, torch.Tensor, Any],
        *names,
        **options,
    ):
        if is_dynamic_nn_module(target):
            return variables.UnspecializedNNModuleVariable(target, **options)

        options = dict(options)
        options["guards"] = set(options.get("guards", []))
        assert "source" in options
        source = options["source"]
        if isinstance(target, torch.Tensor):
            if not is_constant_source(source):
                options["guards"].add(source.make_guard(GuardBuilder.TENSOR_MATCH))

            def wrap_name(module_key):
                return wrap_fx_proxy(
                    self.root_tx,
                    self.create_proxy("get_attr", module_key, tuple(), {}),
                    example_value=target,
                    **options,
                )

        elif isinstance(target, torch.nn.Module):
            assert isinstance(target, torch.nn.Module)
            options["guards"].add(source.make_guard(GuardBuilder.NN_MODULE))

            def wrap_name(module_key):
                return NNModuleVariable(type(target), module_key, **options)

        elif isinstance(target, (torch.SymInt, torch.SymFloat)):
            # HACKY CODE REGION BEGIN
            # WE ARE PIGGYBACKING ON EXISTING INFRA TO REGISTER ATTRS
            # This ultimately gets written to self.nn_modules, which is unfortunate
            # Attrs that are tenors and symints and such need to be migrated to have their
            # own storage
            # alas, this is like this for now

            def wrap_name(module_key):
                return DynamicShapeVariable.create(
                    self,
                    self.create_proxy("get_attr", module_key, tuple(), {}),
                    dyn_shape=target,
                    **options,
                )

            # HACKY CODE REGION END
        else:

            def wrap_name(module_key):
                self.output.update_co_names(module_key)
                self.root_globals[module_key] = target
                return VariableBuilder(self, ConstantSource(source_name=module_key))(
                    target
                )

        assert self.nn_modules is not None
        for k, v in self.nn_modules.items():
            if v is target:
                # it already exists
                return wrap_name(k)

        # create a new unique name
        name = "_".join(map(str, names))
        # e.g. repalce abc.xyz[123].qkv with abc.xyz_123.qkv
        name = re.sub(r"\[(\d+)\]", r"_\g<1>", name)
        # e.g. replace abc.xyz_123.qkv with abc_xyz_123_qkv
        name = re.sub(r"[^a-zA-Z0-9]", "_", name)

        if not name or not name[0].isalpha():
            name = "sub" + name
        base = name
        for i in itertools.count():
            if name not in self.nn_modules:
                self.nn_modules[name] = target
                return wrap_name(name)
            name = f"{base}_{i}"

        raise AssertionError("unreachable")

    def compile_subgraph(
        self, tx, partial_convert=False, reason: Optional[GraphCompileReason] = None
    ) -> Optional[List[Instruction]]:
        """
        Generate a subgraph to continue execution on user code.
        Automatically restore live variables.

        May optionally return a list of instructions that corresponds to cleanup code.
        """
        from .eval_frame import disable

        self.partial_convert = partial_convert
        self.compile_subgraph_reason = reason

        log.debug(f"COMPILING GRAPH due to {reason}")

        if not all(block.can_restore() for block in tx.block_stack):
            unimplemented("compile_subgraph with block_depth != 0")

        for block in reversed(tx.block_stack):
            block.exit(tx)

        tx.prune_dead_locals()
        stack_values = list(tx.stack)
        assert self.nn_modules is not None
        root = FakeRootModule(self.nn_modules)

        # Add all the local vars to the "stack" so restore at the end
        restore_vars = []
        val_to_names: OrderedDict[
            VariableTracker, List[str]
        ] = collections.OrderedDict()
        if stack_values:
            val_to_names[stack_values[-1]] = list()
        for k, v in tx.symbolic_locals.items():
            if isinstance(v.source, LocalSource) and v.source.name() == k:
                continue  # no need to restore initial state
            if v not in val_to_names:
                val_to_names[v] = list()
            val_to_names[v].append(k)
        for v in val_to_names.keys():
            restore_vars.extend(val_to_names[v])
            stack_values.extend([v] * len(val_to_names[v]))

        # to handle random calls
        if len(tx.random_calls) > 0:
            random_calls_instructions = []
            self.random_values_var = self.new_var("random_values")
            rand_fn_name = unique_id("__gen_rand_values")
            rand_fn = disable(_get_gen_rand_values_fn(tx.random_calls))
            self.install_global(rand_fn_name, rand_fn)
            codegen = PyCodegen(tx, root)
            random_calls_instructions.extend(
                [
                    codegen.create_load_global("random", add=True),
                    codegen.create_load_attr("setstate"),
                    codegen.create_load_const(tx.output.initial_random_state),
                    create_instruction("CALL_FUNCTION", 1),
                ]
            )
            random_calls_instructions.extend(codegen.load_function_name(rand_fn_name))
            random_calls_instructions.extend(
                [
                    create_instruction("CALL_FUNCTION", 0),
                    codegen.create_store(tx.output.random_values_var),
                ]
            )
            self.add_output_instructions(random_calls_instructions)

        cleanup_finally = None
        if (
            stack_values
            and all(
                not isinstance(v, UnspecializedPythonVariable) for v in stack_values
            )
            and all(isinstance(x, TensorVariable) or isinstance(x, ContextWrappingVariable) for x in stack_values)
            and len(set(stack_values)) == len(stack_values)
            and self.side_effects.is_empty()
        ):

            # optimization to generate better code in a common case
            self.add_output_instructions(
                self.compile_and_call_fx_graph(tx, list(reversed(stack_values)), root)
                + [create_instruction("UNPACK_SEQUENCE", len(stack_values))]
            )
        else:
            # setup_fns = {b.stack_index: b.resume_fn() for b in self.root_tx.block_stack if b.stack_index is not None}
            graph_output_var = self.new_var("graph_out")

            pass1 = PyCodegen(tx, root, graph_output_var)
            self.side_effects.codegen_save_tempvars(pass1)
            pass1.foreach(stack_values)
            # cleanup = []
            # for idx, s in enumerate(stack_values):
            #     pass1(s)
            #     if idx in setup_fns:
            #         pass1.extend_output(setup_fns.get(idx)(pass1.code_options, cleanup))
            self.side_effects.codegen_update_mutated(pass1)


            # one more time now that we have established tempvars
            pass2 = PyCodegen(
                tx,
                root,
                graph_output_var,
                tempvars={val: None for val, count in pass1.uses.items() if count > 1},
            )
            self.side_effects.codegen_save_tempvars(pass2)
            pass2.foreach(stack_values)
            # cleanup = []
            # for idx, s in enumerate(stack_values):
            #     pass2(s)
            #     if idx in setup_fns:
            #         pass2.extend_output(setup_fns.pop(idx)(pass2.code_options, cleanup))
            self.side_effects.codegen_update_mutated(pass2)

            output = []
            if count_calls(self.graph) != 0 or len(pass2.graph_outputs) != 0:
                output.extend(
                    self.compile_and_call_fx_graph(tx, pass2.graph_output_vars(), root)
                )

                if len(pass2.graph_outputs) != 0:
                    output.append(pass2.create_store(graph_output_var))
                else:
                    output.append(create_instruction("POP_TOP"))
            self.add_output_instructions(output + pass2.get_instructions())
            # cleanup_finally = cleanup


        # restore all the live local vars
        self.add_output_instructions(
            [PyCodegen(tx).create_store(var) for var in reversed(restore_vars)]
        )
        # if cleanup_finally:
        #     return [
        #         *cleanup_finally,
        #         *ContinueExecutionCache.unreachable_codes(tx.code_options)
        #     ]

    def compile_and_call_fx_graph(self, tx, rv, root):
        """
        Generate code from self.graph and return the Instruction()s to
        call that generated code.
        """
        from .eval_frame import disable

        assert isinstance(rv, list)
        assert isinstance(root, FakeRootModule)
        for output in rv:
            self.guards.update(output.guards)

        self.create_node(
            "output", "output", (self.create_arg(tuple(x.as_proxy() for x in rv)),), {}
        )
        self.remove_unused_graphargs()
        ncalls = count_calls(self.graph)
        counters["stats"]["calls_captured"] += ncalls
        counters["stats"]["fusions_possible"] += ncalls - 1

        # free a bit of memory
        for node in self.graph.nodes:
            if "example_value" in node.meta:
                del node.meta["example_value"]
        self.real_value_cache.clear()

        gm = fx.GraphModule(root, self.graph)
        gm.recompile()
        gm.compile_subgraph_reason = self.compile_subgraph_reason
        name = unique_id("__compiled_fn")

        print(f"COMPILING FUNCTION {name} FOR:")
        gm.graph.print_tabular()

        assert_no_fake_params_or_buffers(gm)
        with tracing(self.tracing_context):
            compiled_fn = self.call_user_compiler(gm)
        compiled_fn = disable(compiled_fn)

        counters["stats"]["unique_graphs"] += 1
        self.install_global(name, compiled_fn)

        try:
            # the call to tabulate can cause a lot of memory to be allocated
            if config.log_level <= logging.INFO and config.output_code:
                graph_str = (
                    gm.print_readable()
                    if config.output_graph_code
                    else format_graph_tabular(gm.graph)
                )
                log.log(
                    logging.INFO,
                    f"TRACED GRAPH\n {name} {gm.forward.__code__.co_filename} {graph_str}\n",
                )
        except ImportError:
            log.warning(
                "Unable to print graph: `format_graph_tabular` relies on the library `tabulate`, "
                "which could not be found on this machine. Run `pip "
                "install tabulate` to install the library."
            )

        cg = PyCodegen(tx)
        cg.make_call_generated_code(name)
        return cg.get_instructions()

    @dynamo_timed(phase_name="backend_compile")
    def call_user_compiler(self, gm: fx.GraphModule) -> CompiledFn:
        tot = 0
        for node in gm.graph.nodes:
            if node.op in ("call_function", "call_method", "call_module"):
                tot += 1
        torch._dynamo.utils.increment_op_count(tot)
        try:
            name = (
                self.compiler_fn.__name__
                if hasattr(self.compiler_fn, "__name__")
                else ""
            )
            _step_logger()(logging.INFO, f"calling compiler function {name}")
            compiler_fn = self.compiler_fn
            # WrapperBackend needs real inputs, for now, to verify correctness
            if config.verify_correctness:
                compiler_fn = WrapperBackend(compiler_fn, self.example_inputs())

            # NOTE: [Real Tensors in Accuracy Evaluation]
            #
            # Today, tensors are passed to backends as fake at compile time. See the .fake_example_inputs()
            # call to compiler_fn below. At runtime, backends use real tensors.
            #
            # This should be a strong invariant we hold across all backends,
            # and generally, it is. However, for accuracy evaluation, we need real tensors at compile time,
            # for now, due to the unfortunate setup described below.
            #
            # Due to the nature of how we invoke comparison as a backend in two different ways:
            #
            # (1) Less bad, but still worth rewriting, WrapperBackend above, which takes
            # real inputs for its ctor. see the config.verify_correctnes above.
            #
            # (2) More bad, and very worth rewriting, the minifier installs accuracy comparison as
            # a true backend, and therefore needs to be compiled with real inputs. This is made trickier
            # by the fact that the minifier will spawn new processes during minification. As such, we have
            # created a global flag, MINIFIER_SPAWNED, that should be set IF AND ONLY IF this run was spawned
            # as part of accuracy minification. This flag is not a contract, and ideally will not be here long.
            #
            # The longer term PoR is to:
            # (A) Rewrite the minifier accuracy evaluation and verify_correctness code to share the same
            # correctness and accuracy logic, so as not to have two different ways of doing the same thing.
            #
            # (B) Refactor minifier accuracy backend to do its comparison fully at runtime, so as not to need to
            # pass real tensors to it at compile time.
            is_top_level_minifying = (
                config.repro_after is not None and config.repro_level == 4
            )
            if torch._dynamo.debug_utils.MINIFIER_SPAWNED or is_top_level_minifying:
                compiled_fn = compiler_fn(gm, self.example_inputs())
            elif config.DO_NOT_USE_legacy_non_fake_example_inputs:
                compiled_fn = compiler_fn(gm, self.example_inputs())
            else:
                compiled_fn = compiler_fn(gm, self.fake_example_inputs())
            _step_logger()(logging.INFO, f"done compiler function {name}")
            assert callable(compiled_fn), "compiler_fn did not return callable"
        except Exception as e:
            compiled_fn = gm.forward
            raise BackendCompilerFailed(self.compiler_fn, e) from e
        return compiled_fn

    def fake_example_inputs(self) -> List[torch.Tensor]:
        result = []
        for arg in self.graphargs:
            example = arg.get_fake_examples()
            if example is not None:
                result.extend(example)
            else:
                # Fallback, in case fake_tensor was not set
                # Particularly for graph args that are not tensors
                result.extend(arg.get_examples())
        return result

    def example_inputs(self) -> List[torch.Tensor]:
        result = []
        for arg in self.graphargs:
            result.extend(arg.get_examples())
        return result

    def remove_unused_graphargs(self) -> None:
        for node in reversed(list(self.graph.nodes)):
            if len(list(node.users)) == 0:
                if node.op == "get_attr":
                    self.remove_node(node)
                elif node.op == "call_function" and node.target is operator.getitem:
                    self.remove_node(node)

        expanded_graphargs = []
        for arg in self.graphargs:
            expanded_graphargs.extend([arg] * len(arg))
            arg.uses = 0

        for node, arg in zip(self.graph.nodes, expanded_graphargs):
            assert node.op == "placeholder"
            arg.uses += len(node.users)

        for node, arg in list(zip(self.graph.nodes, expanded_graphargs)):
            if arg.uses == 0:
                log.debug(f"REMOVE UNUSED GRAPHARG {arg.source.name()}")
                if "example_value" in node.meta:
                    del node.meta["example_value"]
                self.remove_node(node)
                self.real_value_cache.pop(node, None)

        self.graphargs = [arg for arg in self.graphargs if arg.uses > 0]

    def add_output_instructions(self, prefix: List[Instruction]) -> None:
        """
        We call this on the creation of a new compiled subgraph that is inserted
        before user code.
        """
        self.output_instructions.extend(prefix)
        self.should_exit = True

    def install_global(self, name, value) -> None:
        self.cleanups.append(CleanupHook.create(self.root_globals, name, value))

    def cleanup(self) -> None:
        # There is a reference cycle between tracer and OutputGraph, causing
        # some of the tensor objects to be held alive for longer than necessary.

        self.root_tx = None

        # Note: generated fx graph will hold a reference to the nn_module,
        # So depending on the backend they may not be released
        self.nn_modules = None

        # Cleanup graphargs
        for graph_arg in self.graphargs:
            graph_arg.erase()

        for node in self.graph.nodes:
            if "example_value" in node.meta:
                del node.meta["example_value"]
        self.real_value_cache.clear()
        self.name_to_input.clear()
        self.side_effects.keepalive = []

    def create_proxy(
        self,
        kind,
        target,
        args,
        kwargs,
        name=None,
        type_expr=None,
        proxy_factory_fn=None,
    ):
        rv = super().create_proxy(
            kind, target, args, kwargs, name, type_expr, proxy_factory_fn
        )

        # append stack trace to fx node
        tx = self.current_tx

        nn_module_stack = tx.nn_module_stack
        if nn_module_stack:
            rv.node.meta["nn_module_stack"] = nn_module_stack.copy()

        if kind in {"call_function", "call_method"}:
            rv.node.meta["source_fn"] = target

        frame_summaries: List[traceback.FrameSummary] = []
        while tx:
            frame_summaries.append(tx.frame_summary())
            tx = getattr(tx, "parent", None)

        # official from_list stub doesn't have new-style type
        msgs = traceback.StackSummary.from_list(frame_summaries).format()  # type: ignore[arg-type]
        rv.node.stack_trace = " | ".join(msgs)

        return rv

    def create_node(self, *args, **kwargs):
        node = super().create_node(*args, **kwargs)
        node.meta["creation_timestamp"] = self.timestamp
        return node

    # Note: we did not override erase_node since
    # we call self.graph.erase_node elsewhere
    def remove_node(self, node):
        self.graph.erase_node(node)
        self.name_to_input.pop(node.name, None)<|MERGE_RESOLUTION|>--- conflicted
+++ resolved
@@ -7,26 +7,8 @@
 import re
 import traceback
 from dataclasses import dataclass
-<<<<<<< HEAD
-from typing import (
-    Any,
-    Callable,
-    Dict,
-    List,
-    NamedTuple,
-    Optional,
-    OrderedDict,
-    Set,
-    Tuple,
-    Union,
-)
-
-from typing_extensions import Protocol
-from torch._dynamo.resume_execution import ContinueExecutionCache
+from typing import Any, Dict, List, NamedTuple, Optional, OrderedDict, Set, Union
 from torch._dynamo.variables.misc import ContextWrappingVariable
-=======
-from typing import Any, Dict, List, NamedTuple, Optional, OrderedDict, Set, Union
->>>>>>> 88fe6312
 
 import torch.nn
 from torch import fx
