--- conflicted
+++ resolved
@@ -8,39 +8,7 @@
 namespace c10d {
 namespace {
 
-<<<<<<< HEAD
-std::tuple<std::vector<at::Tensor>, c10::intrusive_ptr<Work>> broadcast_(
-    at::TensorList tensors,
-    const c10::intrusive_ptr<ProcessGroup>& process_group,
-    int64_t root_rank,
-    int64_t root_tensor,
-    int64_t timeout) {
-  auto tensor_vec = tensors.vec();
-  auto work = process_group->broadcast(
-      tensor_vec,
-      BroadcastOptions{
-          root_rank, root_tensor, std::chrono::milliseconds(timeout)});
-
-  return std::tuple<std::vector<at::Tensor>, c10::intrusive_ptr<Work>>(
-      std::move(tensor_vec), work);
-}
-
-std::tuple<std::vector<at::Tensor>, c10::intrusive_ptr<Work>> allreduce_(
-    at::TensorList tensors,
-    const c10::intrusive_ptr<ProcessGroup>& process_group,
-    const c10::intrusive_ptr<ReduceOp>& reduce_op,
-    int64_t timeout) {
-  auto tensor_vec = tensors.vec();
-  auto work = process_group->allreduce(
-      tensor_vec,
-      AllreduceOptions{*reduce_op.get(), std::chrono::milliseconds(timeout)});
-
-  // Return input tensors as output tensors to make inplace allreduce look like
-  // a functional API, so that make_fx can correctly build the dependencies in
-  // the graph later.
-  return std::tuple<std::vector<at::Tensor>, c10::intrusive_ptr<Work>>(
-      std::move(tensor_vec), work);
-}
+// TODO(whc) did this section of code get moved to another file? Rebase conflict..
 
 // for now this op is useless in eager. we just assume we're tracing it and
 // replacing it in part, this is due to it being difficult to construct
@@ -50,207 +18,6 @@
   return x;
 }
 
-c10::intrusive_ptr<Work> allreduce_coalesced_(
-    at::TensorList tensors,
-    const c10::intrusive_ptr<ProcessGroup>& process_group,
-    const c10::intrusive_ptr<ReduceOp>& reduce_op,
-    int64_t timeout) {
-  auto tensor_vec = tensors.vec();
-  AllreduceCoalescedOptions opts = AllreduceCoalescedOptions{};
-  opts.reduceOp = *reduce_op.get();
-  opts.timeout = std::chrono::milliseconds(timeout);
-
-  return process_group->allreduce_coalesced(tensor_vec, opts);
-}
-
-c10::intrusive_ptr<Work> reduce_(
-    at::TensorList tensors,
-    const c10::intrusive_ptr<ProcessGroup>& process_group,
-    const c10::intrusive_ptr<ReduceOp>& reduce_op,
-    int64_t root_rank,
-    int64_t root_tensor,
-    int64_t timeout) {
-  auto tensor_vec = tensors.vec();
-  return process_group->reduce(
-      tensor_vec,
-      ReduceOptions{
-          *reduce_op.get(),
-          root_rank,
-          root_tensor,
-          std::chrono::milliseconds(timeout)});
-}
-
-std::tuple<std::vector<std::vector<at::Tensor>>, c10::intrusive_ptr<Work>>
-allgather_(
-    const std::vector<std::vector<at::Tensor>>& output_tensors,
-    const std::vector<at::Tensor>& input_tensors,
-    const c10::intrusive_ptr<ProcessGroup>& process_group,
-    int64_t timeout) {
-  auto work = process_group->allgather(
-      const_cast<std::vector<std::vector<at::Tensor>>&>(output_tensors),
-      const_cast<std::vector<at::Tensor>&>(input_tensors),
-      AllgatherOptions{std::chrono::milliseconds(timeout)});
-
-  // Copy output tensors (not storage) so that this can be used in a functional
-  // manner
-  return std::
-      tuple<std::vector<std::vector<at::Tensor>>, c10::intrusive_ptr<Work>>(
-          output_tensors, work);
-}
-
-std::tuple<at::Tensor, c10::intrusive_ptr<Work>> _allgather_base_(
-    at::Tensor& output_tensor,
-    at::Tensor& input_tensor,
-    const c10::intrusive_ptr<ProcessGroup>& process_group) {
-  auto work = process_group->_allgather_base(output_tensor, input_tensor);
-
-  return std::tuple<at::Tensor, c10::intrusive_ptr<Work>>(output_tensor, work);
-}
-
-c10::intrusive_ptr<Work> allgather_coalesced_(
-    const std::vector<std::vector<at::Tensor>>& output_lists,
-    const std::vector<at::Tensor>& input_list,
-    const c10::intrusive_ptr<ProcessGroup>& process_group) {
-  return process_group->allgather_coalesced(
-      const_cast<std::vector<std::vector<at::Tensor>>&>(output_lists),
-      const_cast<std::vector<at::Tensor>&>(input_list));
-}
-
-std::tuple<std::vector<at::Tensor>, c10::intrusive_ptr<Work>> reduce_scatter_(
-    const std::vector<at::Tensor>& output_tensors,
-    const std::vector<std::vector<at::Tensor>>& input_tensors,
-    const c10::intrusive_ptr<ProcessGroup>& process_group,
-    const c10::intrusive_ptr<ReduceOp>& reduce_op,
-    int64_t timeout) {
-  auto work = process_group->reduce_scatter(
-      const_cast<std::vector<at::Tensor>&>(output_tensors),
-      const_cast<std::vector<std::vector<at::Tensor>>&>(input_tensors),
-      ReduceScatterOptions{
-          *reduce_op.get(), std::chrono::milliseconds(timeout)});
-
-  return std::tuple<std::vector<at::Tensor>, c10::intrusive_ptr<Work>>(
-      output_tensors, work);
-}
-
-std::tuple<at::Tensor, c10::intrusive_ptr<Work>> _reduce_scatter_base_(
-    at::Tensor& output_tensor,
-    at::Tensor& input_tensor,
-    const c10::intrusive_ptr<ProcessGroup>& process_group,
-    const c10::intrusive_ptr<ReduceOp>& reduce_op,
-    int64_t timeout) {
-  auto work = process_group->_reduce_scatter_base(
-      output_tensor,
-      input_tensor,
-      ReduceScatterOptions{
-          *reduce_op.get(), std::chrono::milliseconds(timeout)});
-
-  return std::tuple<at::Tensor, c10::intrusive_ptr<Work>>(output_tensor, work);
-}
-
-c10::intrusive_ptr<Work> gather_(
-    const std::vector<std::vector<at::Tensor>>& output_tensors,
-    const std::vector<at::Tensor>& input_tensors,
-    const c10::intrusive_ptr<ProcessGroup>& process_group,
-    int64_t root_rank,
-    int64_t timeout) {
-  return process_group->gather(
-      const_cast<std::vector<std::vector<at::Tensor>>&>(output_tensors),
-      const_cast<std::vector<at::Tensor>&>(input_tensors),
-      GatherOptions{root_rank, std::chrono::milliseconds(timeout)});
-}
-
-std::tuple<std::vector<at::Tensor>, c10::intrusive_ptr<Work>> scatter_(
-    const std::vector<at::Tensor>& output_tensors,
-    const std::vector<std::vector<at::Tensor>>& input_tensors,
-    const c10::intrusive_ptr<ProcessGroup>& process_group,
-    int64_t root_rank,
-    int64_t timeout) {
-  auto work = process_group->scatter(
-      const_cast<std::vector<at::Tensor>&>(output_tensors),
-      const_cast<std::vector<std::vector<at::Tensor>>&>(input_tensors),
-      ScatterOptions{root_rank, std::chrono::milliseconds(timeout)});
-
-  return std::tuple<std::vector<at::Tensor>, c10::intrusive_ptr<Work>>(
-      output_tensors, work);
-}
-
-std::tuple<std::vector<at::Tensor>, c10::intrusive_ptr<Work>> alltoall_(
-    const std::vector<at::Tensor>& output_tensors,
-    const std::vector<at::Tensor>& input_tensors,
-    const c10::intrusive_ptr<ProcessGroup>& process_group,
-    int64_t timeout) {
-  auto work = process_group->alltoall(
-      const_cast<std::vector<at::Tensor>&>(output_tensors),
-      const_cast<std::vector<at::Tensor>&>(input_tensors),
-      AllToAllOptions{std::chrono::milliseconds(timeout)});
-  return std::tuple<std::vector<at::Tensor>, c10::intrusive_ptr<Work>>(
-      output_tensors, work);
-}
-
-c10::intrusive_ptr<Work> alltoall_base_(
-    at::Tensor& output,
-    at::Tensor& input,
-    const c10::intrusive_ptr<ProcessGroup>& process_group,
-    std::vector<int64_t> output_split_sizes,
-    std::vector<int64_t> input_split_sizes,
-    int64_t timeout) {
-  return process_group->alltoall_base(
-      output,
-      input,
-      output_split_sizes,
-      input_split_sizes,
-      AllToAllOptions{std::chrono::milliseconds(timeout)});
-}
-
-c10::intrusive_ptr<Work> barrier(
-    const c10::intrusive_ptr<ProcessGroup>& process_group,
-    const std::vector<int64_t>& device_ids,
-    int64_t timeout) {
-  return process_group->barrier(
-      BarrierOptions{device_ids, std::chrono::milliseconds(timeout)});
-}
-
-void monitored_barrier_(
-    at::Tensor /* unused */,
-    const c10::intrusive_ptr<::c10d::ProcessGroup>& process_group,
-    const std::vector<int64_t>& device_ids,
-    int64_t timeout,
-    bool wait_all_ranks) {
-  process_group->monitoredBarrier(
-      BarrierOptions{device_ids, std::chrono::milliseconds(timeout)},
-      wait_all_ranks);
-}
-
-c10::intrusive_ptr<Work> send(
-    at::TensorList tensors,
-    const c10::intrusive_ptr<ProcessGroup>& process_group,
-    int64_t dstRank,
-    int64_t tag) {
-  auto tensor_vec = tensors.vec();
-  return process_group->send(
-      tensor_vec, static_cast<int>(dstRank), static_cast<int>(tag));
-}
-
-c10::intrusive_ptr<Work> recv_(
-    at::TensorList tensors,
-    const c10::intrusive_ptr<ProcessGroup>& process_group,
-    int64_t srcRank,
-    int64_t tag) {
-  auto tensor_vec = tensors.vec();
-  return process_group->recv(
-      tensor_vec, static_cast<int>(srcRank), static_cast<int>(tag));
-}
-
-c10::intrusive_ptr<Work> recv_any_source_(
-    at::TensorList tensors,
-    const c10::intrusive_ptr<ProcessGroup>& process_group,
-    int64_t tag) {
-  auto tensor_vec = tensors.vec();
-  return process_group->recvAnysource(tensor_vec, static_cast<int>(tag));
-}
-
-=======
->>>>>>> 1effabe2
 TORCH_LIBRARY(c10d, m) {
   // The following ProcessGroup, Work, and ReduceOp definitions are more like
   // declarations. They don't expose the details of the two classes into
@@ -267,19 +34,13 @@
   m.def(
       "allreduce_coalesced_(Tensor[] tensors, __torch__.torch.classes.c10d.ProcessGroup process_group, __torch__.torch.classes.c10d.ReduceOp reduce_op, int timeout) -> __torch__.torch.classes.c10d.Work");
   m.def(
-      "allgather_(Tensor[][] output_tensors, Tensor[] input_tensors, __torch__.torch.classes.c10d.ProcessGroup process_group, int timeout) -> (Tensor[][], __torch__.torch.classes.c10d.Work)");
-  m.def(
-<<<<<<< HEAD
       "traceable_allreduce",
       torch::dispatch(
           c10::DispatchKey::CompositeExplicitAutograd, traceable_allreduce));
   m.def(
-      "allreduce_coalesced_",
-      dispatch(
-          c10::DispatchKey::CompositeExplicitAutograd, allreduce_coalesced_));
-=======
+      "allgather_(Tensor[][] output_tensors, Tensor[] input_tensors, __torch__.torch.classes.c10d.ProcessGroup process_group, int timeout) -> (Tensor[][], __torch__.torch.classes.c10d.Work)");
+  m.def(
       "_allgather_base_(Tensor output_tensor, Tensor input_tensor, __torch__.torch.classes.c10d.ProcessGroup process_group) -> (Tensor, __torch__.torch.classes.c10d.Work)");
->>>>>>> 1effabe2
   m.def(
       "allgather_coalesced_(Tensor[][] output_lists, Tensor[] input_list, __torch__.torch.classes.c10d.ProcessGroup process_group) -> __torch__.torch.classes.c10d.Work");
   m.def(
