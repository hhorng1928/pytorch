#include <torch/csrc/jit/tensorexpr/loopnest.h>

#include <algorithm>
#include <stdexcept>
#include <typeinfo>
#include <unordered_map>
#include <unordered_set>
#include <vector>

#include <c10/util/Logging.h>
#include <c10/util/irange.h>
#include <c10/util/string_utils.h>

#include <ATen/core/functional.h>
#include <torch/csrc/jit/jit_log.h>
#include <torch/csrc/jit/tensorexpr/analysis.h>
#include <torch/csrc/jit/tensorexpr/bounds_inference.h>
#include <torch/csrc/jit/tensorexpr/eval.h>
#include <torch/csrc/jit/tensorexpr/expr.h>
#include <torch/csrc/jit/tensorexpr/ir.h>
#include <torch/csrc/jit/tensorexpr/ir_cloner.h>
#include <torch/csrc/jit/tensorexpr/ir_mutator.h>
#include <torch/csrc/jit/tensorexpr/ir_printer.h>
#include <torch/csrc/jit/tensorexpr/ir_simplifier.h>
#include <torch/csrc/jit/tensorexpr/ir_verifier.h>
#include <torch/csrc/jit/tensorexpr/tensor.h>

#include <stdexcept>
#include <unordered_map>
#include <unordered_set>
#include <vector>

namespace torch {
namespace jit {
namespace tensorexpr {

LoopNest::LoopNest(const LoopNest& other)
    : root_stmt_(Stmt::clone(other.root_stmt_)),
      output_bufs_(other.output_bufs_) {
  verify(root_stmt_);
}

LoopNest::LoopNest(StmtPtr stmt, std::unordered_set<BufPtr> output_bufs)
    : root_stmt_(stmt), output_bufs_(std::move(output_bufs)) {
  verify(root_stmt_);
}

// NOLINTNEXTLINE(cppcoreguidelines-pro-type-member-init)
LoopNest::LoopNest(
    const std::vector<Tensor>& output_tensors,
    const std::vector<Tensor>& tensors_to_compute) {
  initialize(output_tensors, tensors_to_compute);
  verify(root_stmt_);
}

// NOLINTNEXTLINE(cppcoreguidelines-pro-type-member-init)
LoopNest::LoopNest(const std::vector<Tensor>& output_tensors) {
  initialize(output_tensors, output_tensors);
  verify(root_stmt_);
}

std::unordered_set<BufPtr> LoopNest::getIntermediateBufs() const {
  std::unordered_set<BufPtr> result;
  auto input_bufs = getInputBufs();
  auto bufs = NodeFinder<Buf>::find(root_stmt_);
  for (auto buf : bufs) {
    if (!output_bufs_.count(buf) && !input_bufs.count(buf)) {
      result.insert(buf);
    }
  }
  return result;
}

const std::unordered_set<BufPtr> LoopNest::getInputBufs() const {
  std::unordered_set<BufPtr> result;
  auto buf_load_store_uses = findLoadOrStoreUses(root_stmt_);
  for (auto& kv : buf_load_store_uses) {
    bool has_store = false;
    for (auto& use : kv.second) {
      if (use.isStore) {
        has_store = true;
        break;
      }
    }
    if (!has_store) {
      result.insert(kv.first);
    }
  }
  return result;
}

class IndexFlattener : public IRMutator {
 public:
  StmtPtr flatten(StmtPtr s) {
    return s->accept_mutator(this);
  }

  ExprPtr mutate(LoadPtr v) override {
    if (v->indices().size() == 1) {
      return v;
    }
    return alloc<Load>(
        v->dtype(),
        v->buf(),
        std::vector<ExprPtr>({flatten_index(v->buf()->dims(), v->indices())}));
  }

  StmtPtr mutate(StorePtr v) override {
    ExprPtr value = v->value();
    ExprPtr new_value = value->accept_mutator(this);
    if (v->indices().size() == 1 && value == new_value) {
      return v;
    }
    std::vector<ExprPtr> indices = {
        flatten_index(v->buf()->dims(), v->indices())};
    v->set_indices(indices);
    v->set_value(new_value);
    return v;
  }
};

static bool isValidIdentifierChar(char c, size_t pos) {
  return islower(c) || isupper(c) || c == '_' || (pos > 0 && isdigit(c));
}

// replaces all invalid characters with underscore
std::string sanitizeName(const std::string& input_name) {
  std::stringstream sanitized_name;
  for (size_t i = 0; i < input_name.size(); ++i) {
    if (isValidIdentifierChar(input_name[i], i)) {
      sanitized_name << input_name[i];
    } else {
      if (i == 0) {
        // Don't start names with underscore
        sanitized_name << "v";
      }
      sanitized_name << "_";
    }
  }
  return sanitized_name.str();
}

class VarNameSanitizer : public IRMutator {
 public:
  ExprPtr mutate(BufPtr v) override {
    if (seen_bufs_.count(v)) {
      return v;
    }
    const std::string& name = v->name_hint();
    auto new_name = sanitizeName(name);
    if (taken_names_.count(new_name)) {
      new_name = getNextAvailableName(new_name);
    }
    v->set_name_hint(new_name);
    taken_names_.insert(new_name);
    seen_bufs_.insert(v);
    return v;
  }

  ExprPtr mutate(VarPtr v) override {
    if (seen_vars_.count(v)) {
      return v;
    }
    const std::string& name = v->name_hint();
    auto new_name = sanitizeName(name);
    if (taken_names_.count(new_name)) {
      new_name = getNextAvailableName(new_name);
    }
    v->set_name_hint(new_name);
    taken_names_.insert(new_name);
    seen_vars_.insert(v);
    return v;
  }

  StmtPtr mutate(ForPtr v) override {
    auto new_name = getNextAvailableName(getIndexVarNameAtLevel(level_));
    if (seen_index_vars_.count(v->var())) {
      auto new_var = alloc<Var>("", v->var()->dtype());
      Substitute(v, {{v->var(), new_var}});
    }
    v->var()->set_name_hint(new_name);
    seen_index_vars_.insert(v->var());
    seen_vars_.insert(v->var());
    taken_names_.insert(new_name);
    level_++;
    v->body()->accept_mutator(this);
    level_--;
    v->start()->accept_mutator(this);
    v->stop()->accept_mutator(this);
    return v;
  }

  std::string getIndexVarNameAtLevel(int level_) {
    int names_num = index_var_names_.size();
    int counter = level_ / names_num;
    if (counter == 0) {
      return index_var_names_[level_ % names_num];
    } else {
      return index_var_names_[level_ % names_num] + std::to_string(counter);
    }
  }
  std::string getNextAvailableName(const std::string& base_name) {
    std::string name = base_name;
    int counter = 0;
    while (taken_names_.count(name)) {
      counter++;
      name = base_name + "_" + std::to_string(counter);
    }
    return name;
  }

 private:
  std::vector<std::string> index_var_names_ =
      {"i", "j", "k", "l", "m", "n", "o", "p"};
  std::unordered_set<std::string> taken_names_;
  std::unordered_set<VarPtr> seen_index_vars_;
  std::unordered_set<VarPtr> seen_vars_;
  std::unordered_set<BufPtr> seen_bufs_;
  int level_ = 0;
};

StmtPtr LoopNest::sanitizeNames(StmtPtr s) {
  VarNameSanitizer r;
  s->accept_mutator(&r);
  return s;
}

class Vectorizer : public IRMutator {
 public:
  StmtPtr vectorize(ForPtr v) {
    StmtPtr body = v->body();
    VarPtr var = v->var();
    ExprPtr start = v->start();
    ExprPtr stop = v->stop();

    auto start_imm = intValue(start);
    auto stop_imm = intValue(stop);
    if (!start_imm) {
      // Can't vectorize due to non-constant loop start!
      success_ = false;
      return v;
    }

    if (!stop_imm) {
      // Can't vectorize due to non-constant loop stop!
      success_ = false;
      return v;
    }

    var_ = var;
    start_ = immLike(start, *start_imm);
    lanes_ = *stop_imm;

    StmtPtr new_body = body->accept_mutator(this);
    if (new_body == body) {
      // Vectorization failed!
      success_ = false;
      return v;
    }

    return new_body;
  }

  bool success() const {
    return success_;
  }

  ExprPtr mutate(AddPtr v) override {
    std::vector<ExprPtr> inputs = {v->lhs(), v->rhs()};
    return try_vectorize(v, inputs, [&]() {
      return ExprHandle(inputs[0]) + ExprHandle(inputs[1]);
    });
  }

  ExprPtr mutate(SubPtr v) override {
    std::vector<ExprPtr> inputs = {v->lhs(), v->rhs()};
    return try_vectorize(v, inputs, [&]() {
      return ExprHandle(inputs[0]) - ExprHandle(inputs[1]);
    });
  }

  ExprPtr mutate(MulPtr v) override {
    std::vector<ExprPtr> inputs = {v->lhs(), v->rhs()};
    return try_vectorize(v, inputs, [&]() {
      return ExprHandle(inputs[0]) * ExprHandle(inputs[1]);
    });
  }

  ExprPtr mutate(DivPtr v) override {
    std::vector<ExprPtr> inputs = {v->lhs(), v->rhs()};
    return try_vectorize(v, inputs, [&]() {
      return ExprHandle(inputs[0]) / ExprHandle(inputs[1]);
    });
  }

  ExprPtr mutate(ModPtr v) override {
    std::vector<ExprPtr> inputs = {v->lhs(), v->rhs()};
    return try_vectorize(v, inputs, [&]() {
      return ExprHandle(inputs[0]) % ExprHandle(inputs[1]);
    });
  }

  ExprPtr mutate(AndPtr v) override {
    std::vector<ExprPtr> inputs = {v->lhs(), v->rhs()};
    return try_vectorize(v, inputs, [&]() {
      return ExprHandle(inputs[0]) & ExprHandle(inputs[1]);
    });
  }

  ExprPtr mutate(OrPtr v) override {
    std::vector<ExprPtr> inputs = {v->lhs(), v->rhs()};
    return try_vectorize(v, inputs, [&]() {
      return ExprHandle(inputs[0]) | ExprHandle(inputs[1]);
    });
  }

  ExprPtr mutate(XorPtr v) override {
    std::vector<ExprPtr> inputs = {v->lhs(), v->rhs()};
    return try_vectorize(v, inputs, [&]() {
      return ExprHandle(inputs[0]) ^ ExprHandle(inputs[1]);
    });
  }

  ExprPtr mutate(LshiftPtr v) override {
    std::vector<ExprPtr> inputs = {v->lhs(), v->rhs()};
    return try_vectorize(v, inputs, [&]() {
      return ExprHandle(inputs[0]) << ExprHandle(inputs[1]);
    });
  }

  ExprPtr mutate(RshiftPtr v) override {
    std::vector<ExprPtr> inputs = {v->lhs(), v->rhs()};
    return try_vectorize(v, inputs, [&]() {
      return ExprHandle(inputs[0]) >> ExprHandle(inputs[1]);
    });
  }

  ExprPtr mutate(MaxPtr v) override {
    std::vector<ExprPtr> inputs = {v->lhs(), v->rhs()};
    return try_vectorize(v, inputs, [&]() {
      return Max::make(
          ExprHandle(inputs[0]), ExprHandle(inputs[1]), v->propagate_nans());
    });
  }

  ExprPtr mutate(MinPtr v) override {
    std::vector<ExprPtr> inputs = {v->lhs(), v->rhs()};
    return try_vectorize(v, inputs, [&]() {
      return Min::make(
          ExprHandle(inputs[0]), ExprHandle(inputs[1]), v->propagate_nans());
    });
  }

  ExprPtr mutate(CompareSelectPtr v) override {
    std::vector<ExprPtr> inputs = {
        v->lhs(), v->rhs(), v->ret_val1(), v->ret_val2()};
    return try_vectorize(v, inputs, [&]() {
      return CompareSelect::make(
          ExprHandle(inputs[0]),
          ExprHandle(inputs[1]),
          ExprHandle(inputs[2]),
          ExprHandle(inputs[3]),
          v->compare_select_op(),
          v->bias());
    });
  }

  ExprPtr mutate(BitCastPtr v) override {
    std::vector<ExprPtr> inputs = {v->src_value()};
    return try_vectorize(v, inputs, [&]() {
      return BitCast::make(
          Dtype(v->dtype().scalar_type(), lanes_), ExprHandle(inputs[0]));
    });
  }

  ExprPtr mutate(CastPtr v) override {
    std::vector<ExprPtr> inputs = {v->src_value()};
    return try_vectorize(v, inputs, [&]() {
      return Cast::make(
          Dtype(v->dtype().scalar_type(), lanes_), ExprHandle(inputs[0]));
    });
  }

  ExprPtr mutate(VarPtr v) override {
    if (v == var_) {
      return Ramp::make(
                 ExprHandle(start_), ExprHandle(immLike(start_, 1)), lanes_)
          .node();
    }

    return v;
  }

  ExprPtr mutate(RampPtr v) override {
    ExprPtr base = v->base();
    ExprPtr stride = v->stride();

    ExprPtr base_new = base->accept_mutator(this);
    ExprPtr stride_new = stride->accept_mutator(this);

    if (base_new == base && stride_new == stride) {
      return v;
    }

    // Can't vectorize a Ramp!
    success_ = false;
    return v;
  }

  ExprPtr mutate(LoadPtr v) override {
    Dtype dtype(v->dtype().scalar_type(), lanes_);
    BufPtr buf = v->buf();
    std::vector<ExprPtr> inputs = {v->flat_index()};
    return try_vectorize(v, inputs, [&]() {
      return Load::make(dtype, BufHandle(buf), {ExprHandle(inputs[0])});
    });
  }

  ExprPtr mutate(ReduceOpPtr v) override {
    Dtype dtype(v->dtype().scalar_type(), lanes_);

    std::vector<ExprPtr> inputs = {v->body()};

    auto out = try_vectorize(v, inputs, [&]() {
      return ExprHandle(
          alloc<ReduceOp>(inputs[0], v->reduce_args(), v->reducer()));
    });
    return out;
  }

  ExprPtr mutate(BroadcastPtr v) override {
    ExprPtr val = v->value();
    ExprPtr new_val = val->accept_mutator(this);
    if (new_val == val) {
      return v;
    }

    // Can't vectorize a Broadcast!
    success_ = false;
    return v;
  }

  ExprPtr mutate(IfThenElsePtr v) override {
    ExprPtr condition = v->condition();
    ExprPtr new_condition = condition->accept_mutator(this);
    if (new_condition != condition) {
      // Can't vectorize an IfThenElse condition!
      success_ = false;
      return v;
    }

    std::vector<ExprPtr> inputs = {v->true_value(), v->false_value()};
    return try_vectorize(v, inputs, [&]() {
      return IfThenElse::make(
          ExprHandle(condition), ExprHandle(inputs[0]), ExprHandle(inputs[1]));
    });
  }

  ExprPtr mutate(IntrinsicsPtr v) override {
    std::vector<ExprPtr> inputs = v->params();
    return try_vectorize(v, inputs, [&]() {
      return ExprHandle(alloc<Intrinsics>(v->op_type(), inputs));
    });
  }

  StmtPtr mutate(StorePtr v) override {
    BufPtr buf = v->buf();
    std::vector<ExprPtr> inputs = {v->flat_index(), v->value()};
    return try_vectorize(v, inputs, [&]() {
      return Store::make(
          BufHandle(buf), {ExprHandle(inputs[0])}, ExprHandle(inputs[1]));
    });
  }

  StmtPtr mutate(ForPtr v) override {
    VarPtr var = v->var();
    ExprPtr start = v->start();
    ExprPtr stop = v->stop();
    LoopOptions loop_options = v->loop_options();

    ExprPtr new_start = start->accept_mutator(this);
    ExprPtr new_stop = stop->accept_mutator(this);

    if (new_start != start || new_stop != stop) {
      // Can't vectorize nested For with dependent loop bounds!
      success_ = false;
      return v;
    }

    StmtPtr body = v->body();
    StmtPtr new_body = body->accept_mutator(this);

    if (new_body == body) {
      return (ForPtr)v;
    }

    return alloc<For>(var, new_start, new_stop, new_body, loop_options);
  }

  StmtPtr mutate(BlockPtr v) override {
    // IRMutator does in-place mutations. But the logic in vectorization checks
    // for success by looking for a new stmt. So, we override the in-place
    // mutations and create a clone here if any of its statements change.
    // TODO: Can we change the logic of vectorizer so that we don't need this?
    bool any_change = false;
    std::vector<StmtPtr> stmts;
    for (StmtPtr stmt : *v) {
      StmtPtr stmt_new = stmt->accept_mutator(this);
      if (stmt != stmt_new) {
        any_change = true;
      } else {
        stmt_new = Stmt::clone(stmt);
      }
      if (stmt_new) {
        stmts.push_back(stmt_new);
      }
    }
    if (any_change) {
      return alloc<Block>(stmts);
    }
    return v;
  }

  Stmt* mutate(Block* v) override {
    // IRMutator does in-place mutations. But the logic in vectorization checks
    // for success by looking for a new stmt. So, we override the in-place
    // mutations and create a clone here if any of its statements change.
    // TODO: Can we change the logic of vectorizer so that we don't need this?
    bool any_change = false;
    std::vector<Stmt*> stmts;
    for (Stmt* stmt : *v) {
      Stmt* stmt_new = stmt->accept_mutator(this);
      if (stmt != stmt_new) {
        any_change = true;
      } else {
        stmt_new = Stmt::clone(stmt);
      }
      if (stmt_new) {
        stmts.push_back(stmt_new);
      }
    }
    if (any_change) {
      return new Block(stmts);
    }
    return v;
  }

  template <typename T>
  ExprPtr try_vectorize(ExprPtr e, std::vector<ExprPtr>& inputs, T&& vec_ctor) {
    bool vectorize = vectorize_inputs(inputs);
    if (vectorize) {
      return vec_ctor().node();
    }

    return e;
  }

  template <typename T>
  StmtPtr try_vectorize(StmtPtr s, std::vector<ExprPtr>& inputs, T&& vec_ctor) {
    bool vectorize = vectorize_inputs(inputs);
    if (vectorize) {
      return vec_ctor();
    }

    return (StmtPtr)s;
  }

  bool vectorize_inputs(std::vector<ExprPtr>& inputs) {
    bool any_vectorized = false;
    std::vector<ExprPtr> new_inputs;

    // Attempt to vectorize each input.
    for (ExprPtr& in : inputs) {
      ExprPtr new_in = in->accept_mutator(this);
      new_inputs.push_back(new_in);
      if (new_in != in) {
        any_vectorized = true;
      }
    }

    // If none of them vectorized, then don't vectorize this.
    if (!any_vectorized) {
      return false;
    }

    // Insert broadcasts for any inputs that weren't vectorized.
    for (size_t i = 0; i < inputs.size(); ++i) {
      if (inputs[i] == new_inputs[i]) {
        inputs[i] = Broadcast::make(ExprHandle(inputs[i]), lanes_).node();
      } else {
        inputs[i] = new_inputs[i];
      }
    }

    // And then vectorize this node.
    return true;
  }

  VarPtr var_ = nullptr;
  int lanes_ = 0;
  ExprPtr start_ = nullptr;
  bool success_ = true;
};

bool LoopNest::vectorize(ForPtr f) {
  BlockPtr b = to<Block>(f->get_parent());
  if (!b) {
    return false;
  }

  // Can't vectorize reduction axes.
  auto reductions = NodeFinder<ReduceOp>::find(f);
  for (auto r : reductions) {
    if (std::find(r->reduce_args().begin(), r->reduce_args().end(), f->var()) !=
        r->reduce_args().end()) {
      return false;
    }
  }

  Vectorizer v;
  StmtPtr new_f = nullptr;
  new_f = Stmt::clone(f);
  normalize(to<For>(new_f));
  new_f = FlattenIndexes(new_f);
  new_f = v.vectorize(to<For>(new_f));
  if (!v.success()) {
    // We clone f before vectorizing. So, any partial vectorization will
    // have modified the clone. In case of an exception, we can continue
    // using f.
    new_f = f;
  }

  if (new_f != f) {
    b->replace_stmt(f, IRSimplifier::simplify(new_f));
    return true;
  }

  // Vectorization was not successful.
  return false;
}

void LoopNest::initialize(
    const std::vector<Tensor>& output_tensors,
    const std::vector<Tensor>& tensors_to_compute) {
  for (auto t : output_tensors) {
    output_bufs_.insert(t.buf());
  }

  std::vector<StmtPtr> loops;
  for (Tensor t : tensors_to_compute) {
    StmtPtr loop = t.stmt();
    if (loop->get_parent()) {
      std::cerr << "Error: creating a loopnest from already used Tensors\n";
      loops = {};
      break;
    }
    // Flatten initializers.
    if (BlockPtr block = to<Block>(loop)) {
      for (auto s : block->stmts()) {
        block->remove_stmt(s);
        loops.push_back(s);
      }
    } else {
      loops.push_back(loop);
    }
  }

  root_stmt_ = alloc<Block>(loops);
}

class FunctionInliner : public IRMutator {
 public:
  FunctionInliner(StorePtr producer, std::unordered_set<BufPtr> outputs)
      : buf_(producer->buf()),
        producer_(producer),
        outputs_(std::move(outputs)) {
    success_ = true;
    for (auto i : producer->indices()) {
      if (auto index_var = to<Var>(i)) {
        index_vars_.insert(index_var);
        producer_index_vars_.push_back(index_var);
      } else {
        // If the index can be a constant, then that dimension must have size 1
        // (since we don't support in-place writes). Resolves issue 52581.
        auto index_val = evalInt(i);
        if (!index_val || *index_val != 0) {
          success_ = false;
          break;
        }
        producer_index_vars_.push_back(nullptr);
      }
    }
  }

  bool success() const {
    return success_;
  }

 private:
<<<<<<< HEAD
  Expr* mutate_loads(Buf* buf, std::vector<Expr*> dims) {
    std::vector<Var*> index_vars;
    TORCH_INTERNAL_ASSERT(buf->ndim() == producer_index_vars_.size());
    for (const auto i : c10::irange(buf->ndim())) {
      Var* func_callee_arg = producer_index_vars_.at(i);
      Expr* func_caller_param = dims.at(i);
=======
  ExprPtr mutate_loads(BufPtr buf, std::vector<ExprPtr> dims) {
    std::vector<VarPtr> index_vars;
    if (buf->ndim() != producer_index_vars_.size()) {
      // Dimensions of producer and consumer expressions do not match in inliner
      // in the fuser
      success_ = false;
      return nullptr;
    }
    for (const auto i : c10::irange(buf->ndim())) {
      VarPtr func_callee_arg = producer_index_vars_.at(i);
      ExprPtr func_caller_param = dims.at(i);
>>>>>>> fccaa4a3
      if (func_callee_arg == nullptr) {
        auto param_val = evalInt(func_caller_param);
        if (!param_val || *param_val != 0) {
          // We are implicitly assuming that if you have an index of 0, that
          // must also be inlined into an index of 0.
          success_ = false;
          return nullptr;
        }
        continue;
      }
      auto iter = inline_mapping_.find(func_callee_arg);
      if (iter != inline_mapping_.end()) {
        // Duplicated variables
        success_ = false;
        return nullptr;
      }
      // Add a mapping for each function parameter to it's source name.
      inline_mapping_[func_callee_arg] = func_caller_param;
      GRAPH_DEBUG(
          "ComputeInline: Inline mapping: ",
          std::to_string(func_callee_arg),
          " -> ",
          std::to_string(func_caller_param));
      index_vars.push_back(func_callee_arg);
    }

    // Call the actual replacement.
<<<<<<< HEAD
    Expr* body = producer_->value();
    Expr* result = Expr::clone(body)->accept_mutator(this);
=======
    ExprPtr body = producer_->value();
    GRAPH_DEBUG("ComputeInline: Before rewriting body: ", std::to_string(body));
    ExprPtr result = Expr::clone(body)->accept_mutator(this);
    GRAPH_DEBUG(
        "ComputeInline: After rewriting body: ", std::to_string(result));
>>>>>>> fccaa4a3

    // Remove the mappings we created for this function parameters.
    for (auto v : index_vars) {
      for (auto& pair : random_bindings_) {
        if (pair.second.erase(v)) {
          ExprPtr inlined = inline_mapping_[v];
          for (auto nv : VarFinder::find(inlined)) {
            pair.second.insert(nv);
          }
        }
      }
      GRAPH_DEBUG("ComputeInline: Inline mapping: erasing", std::to_string(v));
      inline_mapping_.erase(v);
    }
    return result;
  }

  ExprPtr mutate(LoadPtr v) override {
    if (!success()) {
      return v;
    }
    BufPtr buf = v->buf();
    if (buf != buf_) {
      return IRMutator::mutate(v);
    }

    if (v->indices().size() != buf->ndim()) {
      // Number of indices doesn't match buf rank in the fuser
      success_ = false;
      return v;
    }
    auto result = mutate_loads(buf, v->indices());
    if (!result) {
      // If we don't inline successfully return the given load.
      success_ = false;
      return v;
    }
    return result;
  }

  // Replace the target variable with the caller expressions.
  ExprPtr mutate(VarPtr v) override {
    if (!success()) {
      return v;
    }
    auto iter = inline_mapping_.find(v);
    if (iter == inline_mapping_.end()) {
      return v;
    } else {
      ExprPtr expr = iter->second;
      // Continue to transform the value from the lookup table.
      return expr->accept_mutator(this);
    }
  }

  // Handle random intrinsics which should be cached.
  ExprPtr mutate(IntrinsicsPtr v) override {
    if (!success()) {
      return v;
    }
    if (!in_producer_ || v->op_type() != kRand) {
      return IRMutator::mutate(v);
    }

    // Create a new Let Statement for the random variable, which we can refer
    // to multiple times and resolve the same value (ie. store it in a scalar
    // rather than the Tensor).
    const std::string& name = buf_->name_hint();
    VarPtr new_var = alloc<Var>(name, v->dtype());
    random_bindings_[alloc<Let>(new_var, v)] = index_vars_;
    GRAPH_DEBUG(
        "ComputeInline: created random bindings for ", std::to_string(new_var));
    return new_var;
  }

  // Remove the buffer write from the inlined function.
  StmtPtr mutate(StorePtr v) override {
    if (!success()) {
      return v;
    }
    // If the buf_ is in the outputs set, keep its statement intact. Otherwise,
    // remove it.
    if (v == producer_ && !outputs_.count(buf_)) {
      in_producer_ = true;
      producer_ = to<Store>(IRMutator::mutate(v));
      if (!producer_) {
        // Producer statement for output buf should remain non-null in the fuser
        success_ = false;
        return v;
      }
      in_producer_ = false;
      return nullptr;
    } else {
      return IRMutator::mutate(v);
    }
  }

  // Any Random Instrinsics that were turned into vars must be inserted here.
  StmtPtr mutate(BlockPtr v) override {
    if (!success()) {
      return v;
    }
    std::vector<StmtPtr> stmts;
    for (StmtPtr stmt : *v) {
      StmtPtr stmt_new = stmt->accept_mutator(this);
      if (!stmt_new) {
        continue;
      }

      if (stmt == stmt_new) {
        stmt_new = Stmt::clone(stmt);
      }

      stmts.push_back(stmt_new);
    }

    return Block::make(stmts);
  }

  StmtPtr mutate(ForPtr v) override {
    if (!success()) {
      return v;
    }
    ForPtr res = to<For>(IRMutator::mutate(v));
    if (!res) {
      return nullptr;
    }

    // Find any random bindings that should be defined in this loops body.
    std::vector<LetPtr> bindings_this_loop;
    VarPtr fv = v->var();
    for (auto& pair : random_bindings_) {
      auto& index_var = pair.second;
      if (index_var.erase(fv)) {
        bindings_this_loop.push_back(pair.first);
      }
    }

    for (auto l : bindings_this_loop) {
      res->body()->prepend_stmt(l);
      random_bindings_.erase(l);
    }
    return res;
  }

 private:
  BufPtr buf_;
  StorePtr producer_;

  // Index Vars present in the producer.
  std::unordered_set<VarPtr> index_vars_;
  std::vector<VarPtr> producer_index_vars_;

  std::unordered_map<VarPtr, ExprPtr> inline_mapping_;

  // In the producer's scope - we need to bind any calls to rand().
  bool in_producer_ = false;
  std::unordered_map<LetPtr, std::unordered_set<VarPtr>> random_bindings_;
  std::unordered_set<BufPtr> outputs_;
  bool success_ = true;
};

StmtPtr computeInlineImpl(
    BufPtr b,
    StmtPtr stmt,
    const std::unordered_set<BufPtr>& output_bufs) {
  // If buf is used or defined in an ExternalCall, we cannot inline it
  auto buf_load_store_uses = findLoadOrStoreUses(stmt);
  if (!buf_load_store_uses.count(b)) {
    return nullptr;
  }
  for (auto& use : buf_load_store_uses.at(b)) {
    StmtPtr s = use.s;
    if (to<ExternalCall>(s)) {
      return nullptr;
    }
  }

  // Find producers.
  StorePtr relevant_store{nullptr};
  auto stores = NodeFinder<Store>::find(stmt);
  for (auto s : stores) {
    if (s->buf() == b) {
      auto reductions = NodeFinder<ReduceOp>::find(s);
      if (!reductions.empty()) {
        // Cannot inline a reduction computation
        return nullptr;
      }
      if (relevant_store != nullptr) {
        // Cannot inline Buf with multiple Tensors
        return nullptr;
      }
      relevant_store = s;
    }
  }

  if (!relevant_store) {
    // Cannot find a relevant store to inline a buf in the fuser
    return nullptr;
  }

  GRAPH_DEBUG("ComputeInline: Def: ", std::to_string(relevant_store));
  FunctionInliner inliner(relevant_store, output_bufs);
  auto result = stmt->accept_mutator(&inliner);
  if (inliner.success()) {
    return result;
  }
  return nullptr;
}

bool LoopNest::computeInline(BufPtr b) {
  // Inlining may not always be successful. Since all mutations now happen
  // in-place, an unsuccessful inlining transformation might leave the IR
  // in an invalid state. To get around this problem, we clone the root stmt,
  // try inlining on the clone, and if it succeeds, we proceed to perform
  // inlining on the actual root stmt. This way the root stmt will always be
  // in a valid state.
  auto stmt_copy = Stmt::clone(root_stmt_);
  auto try_inline = computeInlineImpl(b, stmt_copy, output_bufs_);
  if (!try_inline) {
    return false;
  }
  root_stmt_ = computeInlineImpl(b, root_stmt_, output_bufs_);
  return true;
}

bool LoopNest::computeInline(StmtPtr s) {
  auto s_store = to<Store>(s);
  if (s_store == nullptr) {
    // Could not find buffer producer to inline
    return false;
  }
  return computeInline(s_store->buf());
}

// inlining buffers with multiple uses can create duplicated work, which can
// slow down cpu code generation but is enabled on gpu because it avoids
// difficult synchronization logic across blocks. Inlining trivial reads does
// not duplicate work
void LoopNest::inlineIntermediateBufs(bool allow_duplicated_work) {
  std::unordered_set<BufPtr> bufs_to_inline;

  auto intermediate_bufs = getIntermediateBufs();
  if (allow_duplicated_work) {
    bufs_to_inline.insert(intermediate_bufs.begin(), intermediate_bufs.end());
  } else {
    auto buf_load_store_uses = findLoadOrStoreUses(root_stmt_);
    auto input_bufs = getInputBufs();

    for (auto buf : intermediate_bufs) {
      TORCH_INTERNAL_ASSERT(
          buf_load_store_uses.count(buf),
          buildErrorMessage(
              "Could not find uses of buf '" + buf->name_hint() +
              "' in the fuser."));
      std::vector<BufLoadOrStoreUse>& uses = buf_load_store_uses[buf];
      auto stores = c10::filter(
          uses, [](const BufLoadOrStoreUse& use) { return use.isStore; });

      // if the intermediate is the buffer formed from reading in the input
      // tensors, always inline, bc we are not duplicating any work
      // and avoiding an intermediary buffer
      if (stores.size() == 1) {
        if (auto store = to<Store>(stores[0].s)) {
          auto input_as_load = to<Load>(store->value());
          if (input_as_load && input_bufs.count(input_as_load->buf())) {
            bufs_to_inline.insert(buf);
            continue;
          }
        } else {
          // If S is not a store, it must be an ExternalCall.
          TORCH_INTERNAL_ASSERT(
              to<ExternalCall>(stores[0].s),
              buildErrorMessage(
                  "Expected stmt: " + std::to_string(stores[0].s) +
                  "\nto be either a Store or an ExternalCall in the fuser."));
        }
      }

      // all bufs will have at least one store (if they have > 1 they cant be
      // inlined anyway)
      size_t reads = uses.size() - 1;
      // if only one read, we can inline it without duplicating work
      if (reads <= 1) {
        bufs_to_inline.insert(buf);
      }
    }
  }

  if (allow_duplicated_work) {
    bufs_to_inline.insert(output_bufs_.begin(), output_bufs_.end());
  }

  for (auto b : bufs_to_inline) {
    computeInline(b);
  }
}

// TODO: Unify with DepTracker
class LoadOrStoreUseFinder : public IRVisitor {
 public:
  std::unordered_map<BufPtr, std::vector<BufLoadOrStoreUse>> findUses(
      StmtPtr s) {
    uses_.clear();
    s->accept(this);
    return uses_;
  }

 private:
  void visit(StorePtr v) override {
    if (stores_[v->buf()].insert(last_stmt_).second) {
      uses_[v->buf()].push_back({(StmtPtr)v, true});
    }
    last_stmt_ = (StmtPtr)v;
    IRVisitor::visit(v);
  }

  void visit(ExternalCallPtr v) override {
    if (stores_[v->buf()].insert(last_stmt_).second) {
      uses_[v->buf()].push_back({(StmtPtr)v, true});
    }
    last_stmt_ = (StmtPtr)v;

    for (BufPtr input_buf : v->buf_args()) {
      if (loads_[input_buf].insert(last_stmt_).second) {
        uses_[input_buf].push_back({last_stmt_, false});
      }
    }

    IRVisitor::visit(v);
  }

  void visit(LoadPtr v) override {
    if (loads_[v->buf()].insert(last_stmt_).second) {
      uses_[v->buf()].push_back({last_stmt_, false});
    }
    IRVisitor::visit(v);
  }

  StmtPtr last_stmt_ = nullptr;
  std::unordered_map<BufPtr, std::vector<BufLoadOrStoreUse>> uses_;

  // Sets of loads and stores in order to keep the results unique
  std::unordered_map<BufPtr, std::unordered_set<StmtPtr>> loads_;
  std::unordered_map<BufPtr, std::unordered_set<StmtPtr>> stores_;
};

std::unordered_map<BufPtr, std::vector<BufLoadOrStoreUse>> findLoadOrStoreUses(
    StmtPtr s) {
  LoadOrStoreUseFinder uf;
  return uf.findUses(s);
}

class ContainedStmtsFinder : public IRVisitor {
 public:
  // Simply list all Stores and Block that are children of the given stmt
  const std::unordered_set<StmtPtr>& findContainedStmts(StmtPtr s) {
    contained_.clear();
    s->accept(this);
    return contained_;
  }

 private:
  void visit(StorePtr v) override {
    contained_.insert((StmtPtr)v);
    IRVisitor::visit(v);
  }
  void visit(ExternalCallPtr v) override {
    contained_.insert((StmtPtr)v);
    IRVisitor::visit(v);
  }
  void visit(BlockPtr v) override {
    contained_.insert((StmtPtr)v);
    IRVisitor::visit(v);
  }

  std::unordered_set<StmtPtr> contained_;
};

bool containsAll(const std::vector<BufLoadOrStoreUse>& uses, BlockPtr b) {
  std::unordered_set<StmtPtr> not_found;
  for (auto use : uses) {
    not_found.insert(use.s);
  }

  ContainedStmtsFinder csf;
  const std::unordered_set<StmtPtr>& contained = csf.findContainedStmts(b);
  for (auto s : contained) {
    not_found.erase(s);
  }
  return not_found.empty();
}

BlockPtr findParentBlock(StmtPtr s) {
  while (s) {
    if (auto b = to<Block>(s)) {
      return b;
    }
    s = s->get_parent();
  }
  return nullptr;
}

BlockPtr findLowestContainingBlock(const std::vector<BufLoadOrStoreUse>& uses) {
  // TODO: we're not using the most efficient algorithm here for simplicity.
  // Replace with something more performant in case it becomes a bottleneck.
  BlockPtr b = findParentBlock(uses[0].s);
  while (b && !containsAll(uses, b)) {
    b = findParentBlock(b->get_parent());
  }
  return b;
}

StmtPtr LoopNest::insertAllocFree(
    StmtPtr stmt,
    const c10::optional<std::unordered_set<BufPtr>>&
        interm_bufs /* = c10::nullopt*/) {
  std::unordered_set<BufPtr> intermediate_bufs;
  if (interm_bufs) {
    intermediate_bufs = *interm_bufs;
  } else {
    intermediate_bufs = getIntermediateBufs();
  }

  if (intermediate_bufs.size() == 0ULL) {
    return stmt;
  }

  BlockPtr b = to<Block>(stmt);
  if (!b) {
    b = alloc<Block>(std::vector<StmtPtr>({stmt}));
  }

  std::unordered_map<BufPtr, std::vector<BufLoadOrStoreUse>> uses =
      findLoadOrStoreUses(stmt);
  // Insert allocations and frees for temporary buffers at global scope.
  for (BufPtr buf : intermediate_bufs) {
    b->prepend_stmt(alloc<Allocate>(buf));
    b->append_stmt(alloc<Free>(buf));
  }

  return b;
}

class StmtDeleter : public IRMutator {
 public:
  StmtDeleter(const std::unordered_set<StmtPtr>& targets) : targets_(targets) {}

 private:
  StmtPtr mutate(BlockPtr v) override {
    std::vector<StmtPtr> stmts;

    for (auto s : v->stmts()) {
      if (targets_.count(s) == 0) {
        StmtPtr ns = s->accept_mutator(this);
        if (ns) {
          stmts.push_back(Stmt::clone(ns));
        }
      }
    }

    return Block::make(stmts);
  }

  const std::unordered_set<StmtPtr>& targets_;
};

void LoopNest::eliminateDeadStores() {
  using namespace analysis;
  MemDependencyChecker checker(getInputBufs(), getOutputBufs());
  root_stmt_->accept(&checker);

  std::unordered_set<StmtPtr> deadStores;
  std::vector<std::shared_ptr<AccessInfo>> outputAccesses;
  for (auto o : getOutputBufs()) {
    outputAccesses.push_back(checker.output(o));
  }

  for (auto& info : checker.getHistory()) {
    if (!info->isWrite()) {
      continue;
    }
    bool found = false;

    for (auto& output : outputAccesses) {
      if (checker.dependsIndirectly(output, info)) {
        found = true;
        break;
      }
    }

    if (!found) {
      deadStores.insert(info->stmt());
    }
  }

  StmtDeleter deleter(deadStores);
  root_stmt_ = root_stmt_->accept_mutator(&deleter);
}

void LoopNest::prepareForCodegen(
    const c10::optional<std::unordered_set<BufPtr>>&
        interm_bufs /*= c10::nullopt*/) {
  // Expand reduction ops.
  ReductionExpander reduceExpander;
  root_stmt_ = reduceExpander.expand(root_stmt_);

  root_stmt_ = FlattenIndexes(root_stmt_);

  // Add allocs and frees for intermediate buffers at the global level.
  root_stmt_ = insertAllocFree(root_stmt_, interm_bufs);
}

namespace {

// This is extended from IRCloner instead of IRMutator because we want all
// the rest of the IR nodes (the ones not touched directly) to be cloned.
class IfThenElseReplacer : public IRCloner {
 public:
  IfThenElseReplacer(IfThenElsePtr to_replace, ExprPtr new_expr)
      : to_replace_(to_replace), new_expr_(new_expr) {}

  ExprPtr mutate(IfThenElsePtr i) override {
    if (i == to_replace_) {
      return new_expr_;
    }
    return IRCloner::mutate(i);
  }

 private:
  IfThenElsePtr to_replace_;
  ExprPtr new_expr_;
};

// Check if the given condition is optimizable.
// Specifically, this function looks for the following pattern:
//    "var < expr"
//
// If this pattern is found, then this function:
//   * sets `cond_var` to `var`,
//   * sets `compared_value` to `expr`, and
//   * returns true.
bool isConditionOptimizable(
    ExprPtr condition,
    VarPtr* cond_var,
    ExprPtr* compared_value) {
  auto cs = to<CompareSelect>(condition);
  if (cs && cs->compare_select_op() == kLT) {
    auto var = to<Var>(cs->lhs());
    if (var) {
      *cond_var = var;
      *compared_value = cs->rhs();
      return true;
    }
  }
  return false;
}

// Checks if the given if-then-else expression is a conditional that is
// generated from `aten::cat`.
//
// The expected format of conditionals is:
//     IfThenElse(var < val1? 1 : 0,
//       IfThenElse (var < val2? 1 : 0,
//         IfThenElse (var < val3? 1 : 0,
//           sub-expr1,
//           sub-expr2),
//         sub-expr3),
//       sub-expr4)
//
// If such a conditional is found, this function also sets:
//   * cond_var to the condition variable found in this expression.
//   * comp_values to the list of compared values in the condition expressions.
//   * sub_exprs to the list of sub-expressions that are the result of this
//     if-then-else expression.
bool isConditionalFromCat(
    IfThenElsePtr ite,
    VarPtr* cond_var,
    std::vector<ExprPtr>* comp_values,
    std::vector<ExprPtr>* sub_exprs) {
  VarPtr var = nullptr;
  // NOLINTNEXTLINE(cppcoreguidelines-init-variables)
  ExprPtr comp_value;
  if (isConditionOptimizable(ite->condition(), &var, &comp_value)) {
    if (*cond_var == nullptr) {
      *cond_var = var;
    } else if (*cond_var != var) {
      // Different condition variables found in nested if-then-else
      // expressions. Can not optimize such cases.
      return false;
    }
    auto true_ite = to<IfThenElse>(ite->true_value());
    if (true_ite) {
      if (!isConditionalFromCat(true_ite, cond_var, comp_values, sub_exprs)) {
        return false;
      }
    } else {
      sub_exprs->push_back(ite->true_value());
    }
    auto false_ite = to<IfThenElse>(ite->false_value());
    if (false_ite) {
      return false;
    }
    comp_values->push_back(comp_value);
    sub_exprs->push_back(ite->false_value());
    return true;
  }
  return false;
}

bool areConstantsAndSorted(const std::vector<ExprPtr>& comp_values) {
  std::vector<int> comp_consts;
  comp_consts.reserve(comp_values.size());
  for (auto c : comp_values) {
    if (!c->isConstant()) {
      return false;
    }
    comp_consts.push_back(immediateAs<int>(c));
  }
  return std::is_sorted(comp_consts.begin(), comp_consts.end());
}

} // namespace

bool LoopNest::optimizeConditionals() {
  // Consider every store in the root_stmt_ and try to optimize the
  // conditionals in that store.
  auto stores = NodeFinder<Store>::find(root_stmt_);
  std::unordered_set<ForPtr> split_fors;
  for (auto store : stores) {
    VarPtr cond_var = nullptr;
    // `comp_values` represent the list of compared values that will be
    // collected as we check for the expected pattern. Since that will
    // only include the RHS of the conditions in the if-then-else expressions
    // we need to start with `0` which is the initial bound, given that we
    // only handle normalized loops (check for this is done below).
    std::vector<ExprPtr> comp_values;
    std::vector<ExprPtr> sub_exprs;
    auto ifthenelse_exprs = NodeFinder<IfThenElse>::find(store);
    if (ifthenelse_exprs.empty()) {
      continue;
    }
    // We only check if the first if-then-else expression in this store
    // corresponds to a conditional of the required format. If there are more
    // than one such conditional, optimizing them requires checking if the
    // conditions are exactly the same across them and handling all of them
    // together. Currently, this is not handled.
    if (!isConditionalFromCat(
            ifthenelse_exprs.front(), &cond_var, &comp_values, &sub_exprs)) {
      continue;
    }
    TORCH_INTERNAL_ASSERT(
        comp_values.size() >= 1,
        buildErrorMessage(
            "Expected at least one expression in optimizeConditional in the fuser."));
    comp_values.insert(comp_values.begin(), immLike(comp_values[0], 0));

    auto fors = getLoopStmtsFor(store);
    if (cond_var != fors.back()->var()) {
      // Currently, we only handle the case where the condition variable
      // is the same as the inner-most loop variable.
      // TODO: Handle all other cases here.
      //
      // In order to handle all other cases, the method `clone_and_replace`
      // called below to clone the body of the loop with a new store needs
      // to recursively handle cloning of the loops and other blocks it
      // contains.
      continue;
    }

    auto for_to_split = fors.back();
    if (!LoopNest::isNormalized(for_to_split)) {
      // Do not optimize this conditional since the condition variable
      // refers to a loop that is not normalized.
      continue;
    }
    if (split_fors.count(for_to_split)) {
      // This loop has already been split while optimizing conditionals
      // earlier.
      //
      // Optimizing multiple conditionals that require splitting the same loop
      // is tricky. It requires checking if the conditions are exactly the same
      // across them and handling all of them together by splitting the loop
      // exactly once.
      //
      // Currently, this case is not supported.
      continue;
    }
    split_fors.insert(for_to_split);

    // `comp_values` needs to include the end bound, which is `for_to_split`
    // stop value.
    comp_values.push_back(for_to_split->stop());

    // Check if all `comp_values` are constants and they are sorted.
    if (!areConstantsAndSorted(comp_values)) {
      continue;
    }

    // Remove all the if-then-else expressions from this store and create
    // one loop per sub-expression.
    std::vector<StmtPtr> split_loops;
    auto cond_to_replace = ifthenelse_exprs.front();
    for (size_t i = 0; i < sub_exprs.size(); ++i) {
      IfThenElseReplacer ifthenelseReplacer(cond_to_replace, sub_exprs[i]);
      auto new_store = store->accept_mutator(&ifthenelseReplacer);
      auto new_for_body =
          for_to_split->body()->clone_and_replace(store, new_store);
      auto new_for = alloc<For>(
          for_to_split->var(),
          comp_values[i],
          comp_values[i + 1],
          new_for_body);
      LoopNest::normalize(new_for);
      split_loops.push_back(new_for);
    }
    auto par = to<Block>(for_to_split->get_parent());
    par->replace_stmt(for_to_split, alloc<Block>(split_loops));
  }
  root_stmt_ = IRSimplifier::simplify(root_stmt_);
  return true;
}

void LoopNest::vectorizeInnerLoops() {
  std::vector<ForPtr> innerLoops;
  std::vector<ForPtr> worklist;

  // Find outer-most For loops
  if (ForPtr rootF = to<For>(root_stmt_)) {
    worklist.push_back(rootF);
  } else if (BlockPtr body = to<Block>(root_stmt_)) {
    std::vector<BlockPtr> blocks = {body};
    while (blocks.size()) {
      BlockPtr b = blocks.back();
      blocks.pop_back();

      for (StmtPtr s : *b) {
        if (ForPtr f = to<For>(s)) {
          worklist.push_back(f);
        } else if (BlockPtr b2 = to<Block>(s)) {
          blocks.push_back(b2);
        }
      }
    }
  }

  // Traverse the For loop nest find inner-most loops, which are
  // vectorization candidates.
  while (worklist.size()) {
    ForPtr f = worklist.back();
    worklist.pop_back();

    bool containsSubLoops = false;
    if (BlockPtr body = to<Block>(f->body())) {
      for (StmtPtr s2 : *body) {
        if (ForPtr f2 = to<For>(s2)) {
          containsSubLoops = true;
          worklist.push_back(f2);
        }
      }
    }

    if (!containsSubLoops) {
      innerLoops.push_back(f);
    }
  }

  // vectorize inner loops.
  for (ForPtr loop : innerLoops) {
    // NOLINTNEXTLINE(cppcoreguidelines-init-variables)
    ForPtr split1;
    // NOLINTNEXTLINE(cppcoreguidelines-init-variables)
    ForPtr tail1;

    static const int kBodyVectorWidth = 8;
    splitWithTail(loop, kBodyVectorWidth, &split1, &tail1);
    vectorize(split1);

    if (tail1) {
      // NOLINTNEXTLINE(cppcoreguidelines-init-variables)
      ForPtr split2;
      // NOLINTNEXTLINE(cppcoreguidelines-init-variables)
      ForPtr tail2;
      static const int kTailVectorWidth = 4;
      splitWithTail(tail1, kTailVectorWidth, &split2, &tail2);
      vectorize(split2);
    }
  }
}

void LoopNest::sliceHead(ForPtr f, int factor, ForPtr* head, ForPtr* tail) {
  if (intValue(f->start()) && intValue(f->stop())) {
    auto start_val = *intValue(f->start());
    auto stop_val = *intValue(f->stop());
    auto size_val = stop_val - start_val;
    if (factor >= size_val) {
      *head = f;
      *tail = nullptr;
      return;
    }
  }

  if (!f) {
    throw malformed_input("sliceHead attempted on null loop", f);
  }

  BlockPtr p = to<Block>(f->get_parent());
  if (!p) {
    throw malformed_input("sliceHead attempted on loop with no parent", p);
  }

  ExprPtr head_end = alloc<Min>(
      alloc<Add>(f->start(), immLike(f->stop(), factor)), f->stop(), true);
  *head = alloc<For>(f->var(), f->start(), head_end, Stmt::clone(f->body()));
  p->insert_stmt_before(*head, f);

  f->set_start(head_end);
  *tail = f;

  if (f->loop_options().is_gpu_block_index() ||
      f->loop_options().is_gpu_thread_index()) {
    LoopNest::normalize(*tail);
  }
}
void LoopNest::sliceHead(ForPtr f, int factor) {
  // NOLINTNEXTLINE(cppcoreguidelines-init-variables)
  ForPtr head, tail;
  sliceHead(f, factor, &head, &tail);
}

void LoopNest::sliceTail(ForPtr f, int factor, ForPtr* head, ForPtr* tail) {
  if (intValue(f->start()) && intValue(f->stop())) {
    auto start_val = *intValue(f->start());
    auto stop_val = *intValue(f->stop());
    auto size_val = stop_val - start_val;
    if (factor >= size_val) {
      *head = nullptr;
      *tail = f;
      return;
    }
  }

  if (!f) {
    throw malformed_input("sliceTail attempted on null loop", f);
  }

  BlockPtr p = to<Block>(f->get_parent());
  if (!p) {
    throw malformed_input("sliceTail attempted on loop with no parent", p);
  }

  ExprPtr tail_start = alloc<Max>(
      f->start(), alloc<Sub>(f->stop(), immLike(f->stop(), factor)), true);
  *tail = alloc<For>(f->var(), tail_start, f->stop(), Stmt::clone(f->body()));
  p->insert_stmt_after(*tail, f);

  f->set_stop(tail_start);
  *head = f;

  if (f->loop_options().is_gpu_block_index() ||
      f->loop_options().is_gpu_thread_index()) {
    LoopNest::normalize(*head);
  }
}
void LoopNest::sliceTail(ForPtr f, int factor) {
  // NOLINTNEXTLINE(cppcoreguidelines-init-variables)
  ForPtr head, tail;
  sliceTail(f, factor, &head, &tail);
}

void LoopNest::splitWithTail(ForPtr f, int factor) {
  // NOLINTNEXTLINE(cppcoreguidelines-init-variables)
  ForPtr inner, tail;
  splitWithTail(f, factor, &inner, &tail);
}

void LoopNest::splitWithTail(
    ForPtr f,
    int factor,
    ForPtr* inner,
    ForPtr* tail) {
  if (!f) {
    throw malformed_input("splitWithTail attempted on null loop", f);
  }

  BlockPtr p = to<Block>(f->get_parent());
  if (!p) {
    throw malformed_input("splitWithTail attempted on loop with no parent", p);
  }

  bool tail_is_needed = true;
  if (intValue(f->start()) && intValue(f->stop())) {
    auto const start_val = *intValue(f->start());
    auto const stop_val = *intValue(f->stop());
    auto const size_val = stop_val - start_val;
    auto const tail_size = size_val % factor;
    if (tail_size == 0) {
      tail_is_needed = false;
    }
  }

  ExprPtr factor_expr = immLike(f->stop(), factor);
  ExprPtr size = alloc<Sub>(f->stop(), f->start());
  ExprPtr split_count = alloc<Div>(size, factor_expr);
  ExprPtr tail_size = alloc<Mod>(size, factor_expr);

  const std::string& loop_var_name = f->var()->name_hint();
  Dtype loop_var_dtype = f->var()->dtype();

  VarPtr i_inner = alloc<Var>(loop_var_name + "_inner", loop_var_dtype);
  VarPtr i_outer = alloc<Var>(loop_var_name + "_outer", loop_var_dtype);

  // x -> x.outer * inner.size + x.inner
  ExprPtr combined_index1 =
      alloc<Add>(alloc<Mul>(i_outer, factor_expr), i_inner);

  if (tail_is_needed) {
    VarPtr i_tail = alloc<Var>(loop_var_name + "_tail", loop_var_dtype);
    // x -> x.tail + outer.size * inner.size
    ExprPtr combined_index2 =
        alloc<Add>(i_tail, alloc<Mul>(split_count, factor_expr));

<<<<<<< HEAD
    Stmt* body_tail =
        SubstituteInClone(f->body(), {{f->var(), combined_index2}});
    *tail = new For(i_tail, new IntImm(0), tail_size, body_tail);
=======
    StmtPtr body_tail =
        SubstituteInClone(f->body(), {{f->var(), combined_index2}});
    *tail = alloc<For>(i_tail, immLike(tail_size, 0), tail_size, body_tail);
>>>>>>> fccaa4a3

    p->insert_stmt_after(*tail, f);
  } else {
    *tail = nullptr;
  }

  StmtPtr body_inner =
      Substitute(f->removeBody(), {{f->var(), combined_index1}});

  *inner =
      alloc<For>(i_inner, immLike(factor_expr, 0), factor_expr, body_inner);
  // The input loop `f` will be the outer loop after split.
  f->set_var(i_outer);
<<<<<<< HEAD
  f->set_start(new IntImm(0));
=======
  f->set_start(immLike(split_count, 0));
>>>>>>> fccaa4a3
  f->set_stop(split_count);
  f->set_body(*inner);
}

void LoopNest::splitWithMask(ForPtr f, int factor) {
  // NOLINTNEXTLINE(cppcoreguidelines-init-variables)
  ForPtr inner;
  splitWithMask(f, factor, &inner);
}

void LoopNest::splitWithMask(ForPtr f, int factor, ForPtr* inner) {
  BlockPtr p = to<Block>(f->get_parent());
  if (!p) {
    std::cerr << "Parent is not a Block!\n";
    return;
  }

  bool tail_is_needed = true;
  ExprPtr start = IRSimplifier::simplify(f->start());
  ExprPtr stop = IRSimplifier::simplify(f->stop());
  if (start->isConstant() && stop->isConstant()) {
    auto start_val = *intValue(start);
    auto stop_val = *intValue(stop);
    auto size_val = stop_val - start_val;
    auto tail_size = size_val % factor;
    if (tail_size == 0) {
      tail_is_needed = false;
    }
  }

  auto factor_expr = immLike(f->stop(), factor);
  ExprPtr size = alloc<Sub>(f->stop(), f->start());
  // split_count = (size + factor - 1) / factor
  ExprPtr split_count = alloc<Div>(
      alloc<Sub>(alloc<Add>(size, factor_expr), immLike(size, 1)), factor_expr);

  const std::string& loop_var_name = f->var()->name_hint();
  Dtype loop_var_dtype = f->var()->dtype();

  VarPtr i_inner = alloc<Var>(loop_var_name + "_inner", loop_var_dtype);
  VarPtr i_outer = alloc<Var>(loop_var_name + "_outer", loop_var_dtype);

  // x -> x.outer * inner.size + x.inner
  ExprPtr combined_index =
      alloc<Add>(alloc<Mul>(i_outer, factor_expr), i_inner);

  StmtPtr body_inner = f->removeBody();
  // TODO: is it ok that we're doing it eagerly? In the other implementation we
  // are only materializing predicates at the last, lowering, step.
  if (tail_is_needed) {
    auto start = intValue(f->start());
    if (!start || *start != 0) {
      throw unimplemented_lowering();
    }

    ExprPtr predicate =
        CompareSelect::make(ExprHandle(f->var()), ExprHandle(f->stop()), kLT)
            .node();
    body_inner = Cond::make(ExprHandle(predicate), body_inner, nullptr);
  }
  body_inner = Substitute(body_inner, {{f->var(), combined_index}});

  *inner =
      alloc<For>(i_inner, immLike(factor_expr, 0), factor_expr, body_inner);
  // The input loop `f` will be the outer loop after split.
  f->set_var(i_outer);
<<<<<<< HEAD
  f->set_start(new IntImm(0));
=======
  f->set_start(immLike(split_count, 0));
>>>>>>> fccaa4a3
  f->set_stop(split_count);
  f->set_body(*inner);
}

<<<<<<< HEAD
std::vector<For*> LoopNest::distributeLoop(
    For* loop,
    const std::unordered_set<Stmt*>& pivots) {
  TORCH_INTERNAL_ASSERT(loop);
=======
std::vector<ForPtr> LoopNest::distributeLoop(
    ForPtr loop,
    const std::unordered_set<StmtPtr>& pivots) {
  TORCH_INTERNAL_ASSERT(
      loop,
      buildErrorMessage(
          "Expected non-null loop in distributeLoop in the fuser."));
>>>>>>> fccaa4a3
  auto root = loop->get_parent();
  if (root == nullptr) {
    throw malformed_input("Loop without parent: ", loop);
  }
  auto root_block = to<Block>(root);
  if (root_block == nullptr) {
    throw malformed_input(
        "Loop's parent must be a Block, instead found ", root);
  }

  // Extract bodies for all the loops after distribution.
  std::vector<BlockPtr> new_loop_bodies;
  auto new_loop_body = alloc<Block>(std::vector<StmtPtr>({}));
  while (!loop->body()->empty()) {
    auto s = loop->body()->front();
    loop->body()->remove_stmt(s);
    new_loop_body->append_stmt(s);
    if (pivots.count(s)) {
      new_loop_bodies.push_back(new_loop_body);
      new_loop_body = alloc<Block>(std::vector<StmtPtr>({}));
    }
  }
  if (!new_loop_body->empty()) {
    new_loop_bodies.push_back(new_loop_body);
  }

  // The first loop body has to be in the original loop.
  loop->body()->splice(loop->body()->begin(), new_loop_bodies.front());
  std::vector<ForPtr> new_loops = {loop};

  // Create loops for all the remaining blocks.
  // Add all the new loops to the parent block.
  for (size_t i = 1; i < new_loop_bodies.size(); ++i) {
    auto new_loop = loop->cloneWithNewBody(new_loop_bodies[i]);
    root_block->insert_stmt_after(new_loop, new_loops.back());
    new_loops.push_back(new_loop);
  }

  return new_loops;
}

std::vector<ForPtr> LoopNest::distributeLoop(ForPtr loop) {
  std::unordered_set<StmtPtr> stmtsInBlock(
      loop->body()->begin(), loop->body()->end());
  return distributeLoop(loop, stmtsInBlock);
}

std::vector<ForPtr> LoopNest::distributeLoopAndParents(ForPtr loop) {
  auto parentLoop = getParentLoop(loop);
  auto result = distributeLoop(loop);
  if (parentLoop) {
    return distributeLoopAndParents(parentLoop);
  }
  return result;
}

std::vector<ForPtr> LoopNest::distributeLoopOverInnerLoops(ForPtr loop) {
  auto loops = NodeFinder<For>::find(loop);
  std::unordered_set<StmtPtr> loopsSet(loops.begin(), loops.end());
  return distributeLoop(loop, loopsSet);
}

std::vector<ForPtr> LoopNest::distributeLoopAndParentsOverInnerLoops(
    ForPtr loop) {
  auto parentLoop = getParentLoop(loop);
  auto result = distributeLoopOverInnerLoops(loop);
  if (parentLoop) {
    return distributeLoopAndParentsOverInnerLoops(parentLoop);
  }
  return result;
}

bool areEqual(ExprPtr expr1, ExprPtr expr2) {
  auto diff = IRSimplifier::simplify(alloc<Sub>(expr1, expr2));
  return diff->isConstant() && (immediateAs<int>(diff) == 0);
};

bool doesExprContainAnyVar(
    ExprPtr expr,
    const std::unordered_set<VarPtr>& vars) {
  for (auto v : VarFinder::find(expr)) {
    if (vars.count(v)) {
      return true;
    }
  }
  return false;
}

// Returns true if the given list of indices refer to two accesses
// that are loop-independent w.r.t. the given list of outer loop
// variables.
bool areIndicesLoopIndependent(
    const std::vector<ExprPtr>& expr_list1,
    const std::vector<ExprPtr>& expr_list2,
    const std::unordered_set<VarPtr>& outer_loop_vars) {
  if (expr_list1.size() != expr_list2.size()) {
    return false;
  }
  for (size_t i = 0; i < expr_list1.size(); ++i) {
    auto expr1 = expr_list1[i];
    auto expr2 = expr_list2[i];
    if (doesExprContainAnyVar(expr1, outer_loop_vars) ||
        doesExprContainAnyVar(expr2, outer_loop_vars)) {
      if (!areEqual(expr1, expr2)) {
        return false;
      }
    }
  }
  return true;
}

bool LoopNest::hasLoopCarriedDependence(ForPtr loop) {
  analysis::MemDependencyChecker analyzer;
  loop->accept(&analyzer);

  std::unordered_set<VarPtr> outer_loop_vars = {loop->var()};
  auto outer_loops = LoopNest::getEnclosingLoopNest(loop);
  for (auto l : outer_loops) {
    outer_loop_vars.insert(l->var());
  }

  // High-level algorithm to check if two accesses to a buffer, A and B, one of
  // which is a Store, result in a loop-carried dependence:
  //   1. For every pair of index expressions, Ai and Bi, that refer to a dim
  //      of A and B, if one of the following conditions are satisfied:
  //       a) Ai and Bi are equal (OR)
  //       b) Both Ai and Bi do not contain any outer-loop variables
  //      then, the dependence between A and B is a loop-independent
  //      dependence. This is because, in the case of b), those index
  //      expressions do not affect the ordering of accesses A and B.
  //   2. If condition 1) is not satisfied:
  //       a) if the bounds on the accesses overlap, then this is a
  //          loop-carried dependence.
  //       b) if the bounds on the accesses do not overlap, then there is no
  //          dependence.
  //
  // NOTE: Since we check for equality of index expressions whenever outer
  //     loop variables are involved, this may incorrectly report some cases as
  //     having a loop-carried dependence. It is impractical to handle all
  //     possible cases here, so, we are being conservative and allow for
  //     some false positives. While this will prevent some loop fusion
  //     opportunities, that should be a small fraction of the cases that are
  //     allowed.
  //
  // Implementation:
  //
  // For every pair of statements, S1 and S2, in the loop:
  //  * Get the loads and stores in S1 and S2.
  //  * For every store in S1 and load in S2 to the same buffer, if the index
  //    expressions are not equal and there is an overlap in accesses, return
  //    true to indicate a loop-carried dependence.
  //  * For every load in S1 and store in S2 to the same buffer, if the index
  //    expressions are not equal and there is an overlap in accesses, return
  //    true to indicate a loop-carried dependence.
  //  * For every store in S1 and store in S2 to the same buffer, if the index
  //    expressions are not equal and there is an overlap in accesses, return
  //    true to indicate a loop-carried dependence.
  for (auto it1 = loop->body()->begin(); it1 != loop->body()->end(); ++it1) {
    for (auto it2 = std::next(it1); it2 != loop->body()->end(); ++it2) {
      auto aStores = NodeFinder<Store>::find(*it1);
      auto aLoads = NodeFinder<Load>::find(*it1);
      auto bStores = NodeFinder<Store>::find(*it2);
      auto bLoads = NodeFinder<Load>::find(*it2);
      // ReadAfterWrite
      for (auto& aStore : aStores) {
        for (auto& bLoad : bLoads) {
          if (aStore->buf() == bLoad->buf()) {
            if (!areIndicesLoopIndependent(
                    aStore->indices(), bLoad->indices(), outer_loop_vars)) {
              if (isOverlapping(analyzer, aStore, bLoad)) {
                return true;
              }
            }
          }
        }
      }
      // WriteAfterRead
      for (auto& bStore : bStores) {
        for (auto& aLoad : aLoads) {
          if (bStore->buf() == aLoad->buf()) {
            if (!areIndicesLoopIndependent(
                    bStore->indices(), aLoad->indices(), outer_loop_vars)) {
              if (isOverlapping(analyzer, bStore, aLoad)) {
                return true;
              }
            }
          }
        }
      }
      // WriteAfterWrite
      for (auto& aStore : aStores) {
        for (auto& bStore : bStores) {
          if (aStore->buf() == bStore->buf()) {
            if (!areIndicesLoopIndependent(
                    aStore->indices(), bStore->indices(), outer_loop_vars)) {
              if (isOverlapping(analyzer, aStore, bStore)) {
                return true;
              }
            }
          }
        }
      }
    }
  }
  return false;
}

bool LoopNest::unsafeFuseLoops(
    const std::vector<ForPtr>& loops,
    ForPtr* fused) {
  if (loops.empty()) {
    return false;
  }
  if (loops.size() == 1) {
    *fused = loops.front();
    return true;
  }

  // Check if all the loops have the same parent.
  auto root = loops.front()->get_parent();
  for (auto l : loops) {
    auto par = l->get_parent();
    if (par == nullptr) {
      return false;
    }
    if (par != root) {
      return false;
    }
  }
  auto root_block = to<Block>(root);
  if (root_block == nullptr) {
    return false;
  }

  // Currently, we only handle cases where there are no statements between
  // the given loops in their parents body. We can possibly relax this
  // constraint by allowing statements that do not affect the loops being
  // fused by performing some dependency analysis. TODO.
  auto it = root_block->begin();
  for (; it != root_block->end(); ++it) {
    if (*it == loops.front()) {
      break;
    }
  }
  TORCH_INTERNAL_ASSERT(
      it != root_block->end(),
      buildErrorMessage(
          "Could not find the given loop in the root stmt in unsafeFuseLoop the fuser."));
  for (auto l : loops) {
    if (*it != l) {
      return false;
    }
    ++it;
  }

  auto first_loop = loops.front();
  // Fuse the loops by taking all the statements from the second loops
  // onwards and moving them into the first loop's body.
  // This way the final fused loop will be the same as the first loop.
  for (size_t i = 1; i < loops.size(); ++i) {
<<<<<<< HEAD
    auto body = dynamic_cast<Block*>(SubstituteInClone(
=======
    auto body = to<Block>(SubstituteInClone(
>>>>>>> fccaa4a3
        loops[i]->body(), {{loops[i]->var(), first_loop->var()}}));
    first_loop->body()->splice(first_loop->body()->end(), body);
    root_block->remove_stmt(loops[i]);
  }

  *fused = loops.front();
  return true;
}

bool LoopNest::fuseLoops(const std::vector<ForPtr>& loops, ForPtr* fused) {
  if (loops.empty()) {
    return false;
  }
  if (loops.size() == 1) {
    *fused = loops.front();
    return true;
  }

  // Check if bounds are the same for all the loops.
  auto first_loop = loops.front();
  auto first_loop_start = IRSimplifier::simplify(first_loop->start());
  auto first_loop_stop = IRSimplifier::simplify(first_loop->stop());
  for (size_t i = 1; i < loops.size(); ++i) {
    auto curr_loop = loops[i];
    auto curr_loop_start = IRSimplifier::simplify(curr_loop->start());
    auto curr_loop_stop = IRSimplifier::simplify(curr_loop->stop());
    if (!areEqual(curr_loop_start, first_loop_start)) {
      return false;
    }
    if (!areEqual(curr_loop_stop, first_loop_stop)) {
      return false;
    }
  }

  // We need to check if fusing the loops results in a loop-carried dependence.
  // This check can be done only after the loops are fused into one. But if the
  // check is violated, we need to return the given loops in the original form.
  // So, we create a clone of all the loops, fuse them and check for this.
  std::vector<ForPtr> loops_copy;
  loops_copy.reserve(loops.size());
  BlockPtr parent = alloc<Block>(std::vector<StmtPtr>({}));
  for (auto& l : loops) {
    auto l_copy = Stmt::clone(l);
    loops_copy.push_back(to<For>(l_copy));
    parent->append_stmt(l_copy);
  }
  // NOLINTNEXTLINE(cppcoreguidelines-init-variables)
  ForPtr fused_copy;
  bool ret = unsafeFuseLoops(loops_copy, &fused_copy);
  if (!ret || hasLoopCarriedDependence(fused_copy)) {
    return false;
  }

  // Now that all conditions are satisfied, we fuse the given loops.
  return unsafeFuseLoops(loops, fused);
}

ForPtr findOuterFor(ForPtr a, ForPtr b) {
  StmtPtr s = b; // guess b is the latter.
  while (s != nullptr) {
    if (s == a) {
      // yes, b is after a.
      return a;
    }
    s = s->get_parent();
  }

  // check that the two are in the same loop nest.
  s = a;
  while (s != nullptr) {
    if (s == b) {
      // a is after b.
      return b;
    }
    s = s->get_parent();
  }

  // a and b have no relationship.
  return nullptr;
}

void LoopNest::reorderAxis(ForPtr a, ForPtr b) {
  if (a == b) {
    // nothing to do.
    return;
  }
  // find inner and outer.
  ForPtr outer = findOuterFor(a, b);
  if (outer == nullptr) {
    throw std::runtime_error("Reordered a loop not in LoopNest");
  }

  ForPtr inner = a == outer ? b : a;
  std::deque<ForPtr> internal_axes;

  // Find relevant axes, store reversed.
  StmtPtr s = inner;
  while (s != outer) {
    if (ForPtr f = to<For>(s)) {
      internal_axes.push_back(f);
    }

    // NOLINTNEXTLINE(clang-analyzer-core.CallAndMessage)
    s = s->get_parent();
  }

  internal_axes.push_back(outer);

  BlockPtr root = to<Block>(outer->get_parent());
  CHECK(root);

  // Do a shallow copy of the inner blocks.
  BlockPtr body = alloc<Block>(std::vector<StmtPtr>({}));
  body->splice(body->end(), inner->body());

  ForPtr before{outer};
  ForPtr after{nullptr};
  ForPtr last = internal_axes.front();
  StmtPtr newInner = body;

  s = inner;
  while (s != outer) {
    if (auto cond = to<Cond>(s->get_parent())) {
      if (s == cond->true_stmt()) {
        newInner = cond->cloneWithNewBody(newInner);
      } else {
        // s is the false branch of Cond
        newInner = cond->cloneWithNewBodies(
            alloc<Block>(std::vector<StmtPtr>({})), newInner);
      }
    }
    s = s->get_parent();
  }

  // This is the major complexity in loop reordering: handling statements not in
  // the straight line of the reorder. To handle this we partition the tree into
  // the section before the critical path and after the critical path.
  //
  // An example of this pattern is:
  // for i in ..
  //   Statement A
  //   for j in ..
  //     Statement B
  //   Statement C
  //
  // When reordering loop i and j we need to ensure that Statement A and C are
  // still both executed with the loop extents of i, and that the three
  // statements are not reordered (as much as possible).
  for (auto loop : internal_axes) {
    // If the inner loop had a component after the loop we must wrap it in a For
    // loop matching this level of the tree.
    if (after != nullptr) {
      after = loop->cloneWithNewBody(after);
    }

    bool pastMidpoint = false;
    bool hadBeforeStmts = false;
    for (auto I = loop->body()->begin(), E = loop->body()->end(); I != E;) {
      // Be careful not to invalidate the iterator.
      StmtPtr s = *(I++);
      if (s == last) {
        // This is the midpoint.
        loop->body()->remove_stmt(s);
        if (!hadBeforeStmts) {
          // If there were no existing statements this loop does not need  to be
          // preserved and we can roll it into the above loop.
          last = loop;
        }
        pastMidpoint = true;
      } else if (pastMidpoint) {
        // Statements after the reordered path must be moved to a new tree after
        // the reordered statement has occurred to preserve ordering.
        loop->body()->remove_stmt(s);
        if (after == nullptr) {
          after = loop->cloneWithNewBody(s);
        } else {
          after->body()->append_stmt(s);
        }
      } else {
        // We can leave any statements before the reordered loop alone, so long
        // as we preserve the loop structure.
        hadBeforeStmts = true;
      }
    }
  }

  // now we can actually reorder the chosen axes.
  std::swap(internal_axes.front(), internal_axes.back());

  // Create the reordered internals:
  for (auto loop : internal_axes) {
    newInner = loop->cloneWithNewBody(newInner);
  }

  // Append the new statements to the root of the tree.
  if (before->body()->nstmts() == 0) {
    // If the top level is now empty, eliminate it.
    root->replace_stmt(before, newInner);
  } else {
    root->insert_stmt_after(newInner, before);
  }

  if (after) {
    root->insert_stmt_after(after, newInner);
  }
}

bool isTrivialPermutation(const std::vector<size_t>& permutation) {
  for (size_t i = 0; i < permutation.size(); ++i) {
    if (permutation[i] != i) {
      return false;
    }
  }
  return true;
}

bool isValidPermutation(std::vector<size_t> permutation) {
  std::sort(permutation.begin(), permutation.end());
  return isTrivialPermutation(permutation);
}

std::vector<ForPtr> LoopNest::reorder(
    const std::vector<ForPtr>& loops,
    const std::vector<size_t>& permutation) {
  if (loops.size() != permutation.size()) {
    throw malformed_input("invalid permutation size");
  }
  if (isTrivialPermutation(permutation)) {
    return loops;
  }
  if (!isValidPermutation(permutation)) {
    throw malformed_input("invalid permutation for reorder");
  }
  if (loops.size() < 2) {
    return loops;
  }
  if (!areLoopsPerfectlyNested(loops)) {
    throw malformed_input("reorder is only allowed on perfectly nested loops");
  }

  auto parent = to<Block>(loops.front()->get_parent());
  if (parent == nullptr) {
    throw malformed_input("parent of the loops must be a Block");
  }

  // Reorder the loops according to the permutation.
  std::vector<ForPtr> result(loops.size());
  for (size_t i = 0; i < loops.size(); ++i) {
    result[i] = loops[permutation[i]];
  }

  // Remove the bodies from all the loops.
  auto innermost_body = loops.back()->removeBody();
  // We use an empty block statement to replace the outermost loop
  // so that we know the position where the outermost reordered loop
  // is to be inserted.
  auto empty_block = alloc<Block>(std::vector<StmtPtr>({}));
  parent->replace_stmt(loops.front(), empty_block);
  for (size_t i = 1; i < loops.size(); ++i) {
    auto block = to<Block>(loops[i]->get_parent());
    TORCH_INTERNAL_ASSERT(
        block,
        buildErrorMessage(
            "Expected parent stmt to be a non-null Block in reorder transformation the fuser."));
    block->remove_stmt(loops[i]);
  }

  // Set the new bodies after reorder for all the loops.
  for (size_t i = 0; i < result.size() - 1; ++i) {
    result[i]->set_body(result[i + 1]);
  }
  result.back()->set_body(innermost_body);
  parent->replace_stmt(empty_block, result.front());
  return result;
}

ForPtr LoopNest::getLoopAt(ForPtr root, const std::vector<int>& indices) const {
  if (indices.empty()) {
    return root;
  }
  if (root == nullptr) {
    throw malformed_input("root loop is null");
  }

  ForPtr curr = root;
  for (auto i : indices) {
    if (i < 0 || curr->body()->nstmts() <= i) {
      return nullptr;
    }
    std::list<StmtPtr>::iterator stmtp = curr->body()->begin();
    std::advance(stmtp, i);
    curr = to<For>(*stmtp);
    if (curr == nullptr) {
      return nullptr;
    }
  }

  return curr;
}

ForPtr LoopNest::tile(ForPtr x, ForPtr y, int x_factor, int y_factor) {
  auto parent = to<Block>(x->get_parent());
  if (parent == nullptr) {
    throw malformed_input("parent of the loops must be a Block");
  }
  if (!areLoopsPerfectlyNested({x, y})) {
    throw malformed_input("two loops must be perfectly nested");
  }

  // Split x, y axes by x_factor and y_factor
  // NOLINTNEXTLINE(cppcoreguidelines-init-variables)
  ForPtr yi, ytail;
  splitWithTail(y, y_factor, &yi, &ytail);
  // NOLINTNEXTLINE(cppcoreguidelines-init-variables)
  ForPtr xi, xtail;
  splitWithTail(x, x_factor, &xi, &xtail);

  // Distribute xi over yo and ytail so we can manipulate the loop order of {xo,
  // xi, yo, yi}
  auto loops = distributeLoop(xi);

  // For {xi, yo, yi}, reorder the axes to be yo, xi, yi
  xi = loops.front();
  ForPtr yo = to<For>(xi->body()->stmts().front());
  CHECK(yo);
  reorder({xi, yo}, {1, 0});

  // For {xi, ytail}, reorder the axes to be ytail, xi
  if (loops.size() == 2) {
    xi = loops.back();
    ytail = to<For>(xi->body()->stmts().front());
    CHECK(ytail);
    reorder({xi, ytail}, {1, 0});
  }

  return xtail;
}

bool LoopNest::areLoopsPerfectlyNested(const std::vector<ForPtr>& loops) {
  if (loops.size() < 2) {
    return true;
  }
  for (size_t i = 0; i < loops.size() - 1; ++i) {
    auto loop_body = loops[i]->body();
    if (loop_body->nstmts() != 1 || loop_body->front() != loops[i + 1]) {
      return false;
    }
  }
  return true;
}

void LoopNest::unroll(ForPtr f, StmtPtr* unrolled) {
  BlockPtr p = to<Block>(f->get_parent());
  if (!f) {
    throw malformed_input("unroll attempted on null loop");
  } else if (!p) {
    throw malformed_input("unroll attempted on loop with no parent");
  }

  auto start_expr = IRSimplifier::simplify(f->start());
  auto stop_expr = IRSimplifier::simplify(f->stop());
  if (!start_expr->isConstant()) {
    throw std::runtime_error("Can't unroll due to non-constant loop start!");
  }
  if (!stop_expr->isConstant()) {
    throw std::runtime_error("Can't unroll due to non-constant loop stop!");
  }

  std::vector<StmtPtr> unrolled_stmts;
  int start_val = immediateAs<int>(start_expr);
  int stop_val = immediateAs<int>(stop_expr);
  for (int current = start_val; current < stop_val; ++current) {
    for (auto stmt : f->body()->stmts()) {
      unrolled_stmts.push_back(SubstituteInClone(
          stmt, {{f->var(), getImmediateByType(f->var()->dtype(), current)}}));
    }
  }
  *unrolled = alloc<Block>(unrolled_stmts);
  *unrolled = IRSimplifier::simplify(*unrolled);

  p->replace_stmt(f, *unrolled);
}

void LoopNest::unroll(ForPtr f) {
  // NOLINTNEXTLINE(cppcoreguidelines-init-variables)
  StmtPtr unrolled;
  unroll(f, &unrolled);
}

bool LoopNest::isNormalized(ForPtr f) {
  if (f->start()->isConstant()) {
    return immediateAs<int>(f->start()) == 0;
  }
  return false;
}

bool LoopNest::normalize(ForPtr f) {
  if (!f) {
    throw malformed_input("normalize attempted on null loop");
  }

  if (isNormalized(f)) {
    // No need to normalize anymore here.
    return false;
  }

  auto for_body_normalized = Substitute(
      f->body(),
      {{f->var(), (VarHandle(f->var()) + ExprHandle(f->start())).node()}});
  f->set_body(IRSimplifier::simplify(for_body_normalized));
<<<<<<< HEAD
  f->set_stop(IRSimplifier::simplify(new Sub(f->stop(), f->start())));
  f->set_start(new IntImm(0));
=======
  f->set_stop(IRSimplifier::simplify(alloc<Sub>(f->stop(), f->start())));
  f->set_start(immLike(f->stop(), 0));
>>>>>>> fccaa4a3
  return true;
}

// This function expects that there are 'num' loops perfectly nested within
// and including 'f'.
std::vector<ForPtr> LoopNest::getLoopStmtsInLoopNest(ForPtr f, size_t num) {
  std::vector<ForPtr> loops(num);
  ForPtr curr_for = f;
  loops[0] = curr_for;
  for (size_t i = 1; i < num; ++i) {
    TORCH_INTERNAL_ASSERT(
        curr_for->body()->nstmts() == 1,
        buildErrorMessage("Expected a single stmt in the loop body."));
    curr_for = to<For>(curr_for->body()->front());
    TORCH_INTERNAL_ASSERT(
        curr_for,
        buildErrorMessage("Expected the only child stmt to be a For loop."));
    loops[i] = curr_for;
  }
  return loops;
}

bool LoopNest::flatten(const std::vector<ForPtr>& loops, ForPtr* flattened) {
  if (loops.empty()) {
    throw malformed_input("flatten attempted on empty set of loops");
  }
  BlockPtr p = to<Block>(loops[0]->get_parent());
  if (!p) {
    throw malformed_input("flatten attempted on loops with no parent");
  }

  if (loops.size() == 1) {
    // This loop nest is already flattened.
    *flattened = loops[0];
    return false;
  }

  // Check if all the loops correspond to a perfect loopnest:
  //  * every loop except the inner-most should have only one stmt, the For.
  // Do not flatten, otherwise.
  // This check also ensures we do not flatten reduction loops.
  for (size_t i = 0; i < loops.size() - 1; ++i) {
    if ((loops[i]->body()->nstmts() != 1) ||
        (loops[i]->body()->front() != loops[i + 1])) {
      return false;
    }
  }

  // Normalize the loops before flattening.
  // We need to normalize them from inner-most to outer because once the outer
  // loop is normalized, the given pointers to inner loops point to old code.
  // For the same reason, we can't store the normalized inner loops until after
  // the outer-most loop is normalized.
  // NOLINTNEXTLINE(cppcoreguidelines-init-variables)
  for (size_t i = 0; i < loops.size(); ++i) {
    size_t idx = loops.size() - i - 1;
    LoopNest::normalize(loops[idx]);
  }

  // 'normalized' points to the outer-most loop in the normalized loopnest.
  // Collect all the normalized loops.
  // NOLINTNEXTLINE(clang-analyzer-core.CallAndMessage)
  auto normalized_loops = getLoopStmtsInLoopNest(loops.front(), loops.size());

  auto flat_var = alloc<Var>(
      normalized_loops[0]->var()->name_hint() + "_flat",
      normalized_loops[0]->var()->dtype());
  VarMapping var_mapping;
  ExprPtr stop = immLike(flat_var, 1);
  for (size_t i = 0; i < normalized_loops.size(); ++i) {
    size_t idx = normalized_loops.size() - i - 1;
    auto curr_loop = normalized_loops[idx];
    ExprPtr div = alloc<Div>(flat_var, stop);
    ExprPtr sub_expr = idx == 0 ? div : alloc<Mod>(div, curr_loop->stop());
    var_mapping.push_back(std::make_pair(curr_loop->var(), sub_expr));
    stop = alloc<Mul>(curr_loop->stop(), stop);
  }
  auto flattened_body =
      Substitute(normalized_loops.back()->removeBody(), var_mapping);

  normalized_loops.front()->set_var(flat_var);
<<<<<<< HEAD
  normalized_loops.front()->set_start(new IntImm(0));
=======
  normalized_loops.front()->set_start(immLike(stop, 0));
>>>>>>> fccaa4a3
  normalized_loops.front()->set_stop(stop);
  normalized_loops.front()->set_body(flattened_body);
  *flattened = normalized_loops.front();
  return true;
}

bool LoopNest::flatten(const std::vector<ForPtr>& loops) {
  // NOLINTNEXTLINE(cppcoreguidelines-init-variables)
  ForPtr flattened;
  return flatten(loops, &flattened);
}

void LoopNest::compressBuffer(BufPtr buf, StmtPtr stmt) {
  // Loop iterations in NNC IR do not follow sequential semantics by default.
  // In other words, the iterations of the loops could be executed in any
  // random order without affecting correctness. This constraint in turn
  // implies that there can’t be any *inter-iteration* dependences
  // (or *loop-carried* dependences) in NNC loops. So, any NNC IR with such
  // dependences is considered invalid.
  //
  // Given the constraint above, for any pair of accesses to a buffer (where
  // at least one of the access is a write), the accesses must be
  // loop-independent on the innermost loop containing the accesses as well as
  // all the loops above it. So, any dimension that uses only those loop
  // variables to access the given buffer could be optimized away.
  //
  // Algorithm:
  //   * Find all the accesses to the given buf. (A)
  //   * Find the parent common to all accesses in A. (P)
  //   * Collect all the loops above P. (L)
  //   * Collect all the loop variables corresponding to L. (LV)
  //   * For every access a in A:
  //      * For the index I in every dimension of a:
  //          * If the variables in I are all in LV, mark this dimension
  //            for deletion.
  //   * For every dimension that is marked for deletion in ALL accesses in A:
  //      * Update the buffer to set the size of that dimension to 1.
  //      * Update all accesses in A to set the index in that dimension to 0.

  auto writes = WritesToBuf::find(stmt, buf);
  auto reads = StmtsReadingBuf::find(stmt, buf);

  // Find the parent common to all the buffer accesses.
  BlockPtr parent = to<Block>(writes.front()->get_parent());
  TORCH_INTERNAL_ASSERT(
      parent,
      buildErrorMessage(
          "Expected parent stmt to be a non-null block in compressBuffer in the fuser."));
  for (auto w : writes) {
    parent = Block::getSharedParent(parent, w);
  }
  for (auto r : reads) {
    parent = Block::getSharedParent(parent, r);
  }

  // Collect all the loops that are above the common parent.
  auto loops = LoopNest::getEnclosingLoopNest(parent);
  std::unordered_set<VarPtr> loop_vars;
  for (auto l : loops) {
    loop_vars.insert(l->var());
  }

  // TODO: Need to handle other Stmts / Exprs that read / write buffers.
  auto stores = NodeFinder<Store>::find(stmt);
  auto loads = NodeFinder<Load>::find(stmt);

  // Vector to indicate which dimensions could be compressed away.
  std::vector<bool> dims(buf->dims().size(), true);
  auto check_indices = [&](const std::vector<ExprPtr>& indices) {
    TORCH_INTERNAL_ASSERT(
        indices.size() == dims.size(),
        buildErrorMessage(
            "Expected ranks to match in compressBuffer in the fuser."));
    for (size_t i = 0; i < indices.size(); ++i) {
      auto index_vars = NodeFinder<Var>::find(indices[i]);
      for (auto iv : index_vars) {
        if (loop_vars.count(iv) == 0) {
          // A variable in this index is not in loop_vars.
          // This implies that this dimension cannot be optimized away.
          dims[i] = false;
          break;
        }
      }
    }
  };
  for (auto s : stores) {
    if (s->buf() == buf) {
      check_indices(s->indices());
    }
  }
  for (auto l : loads) {
    if (l->buf() == buf) {
      check_indices(l->indices());
    }
  }
  bool any_dim_to_compress = false;
  for (auto d : dims) {
    any_dim_to_compress |= d;
  }
  if (!any_dim_to_compress) {
    return;
  }

  // Compress buffer by removing the marked dims.
  std::vector<ExprPtr> new_dims(buf->dims());
  for (size_t i = 0; i < dims.size(); ++i) {
    if (dims[i]) {
      new_dims[i] = immLike(buf->dims()[i], 1);
    }
  }
  buf->set_dims(new_dims);

  // Modify all access to reflect the removed dims.
  auto get_new_indices = [&](const std::vector<ExprPtr>& indices) {
    TORCH_INTERNAL_ASSERT(
        indices.size() == dims.size(),
        buildErrorMessage(
            "Expected ranks to match in compressBuffer in the fuser."));
    std::vector<ExprPtr> new_indices(indices);
    for (size_t i = 0; i < dims.size(); ++i) {
      if (dims[i]) {
        new_indices[i] = immLike(indices[i], 0);
      }
    }
    return new_indices;
  };
  for (auto s : stores) {
    if (s->buf() == buf) {
      s->set_indices(get_new_indices(s->indices()));
    }
  }
  for (auto l : loads) {
    if (l->buf() == buf) {
      l->set_indices(get_new_indices(l->indices()));
    }
  }
}

void LoopNest::compressAllBuffers(StmtPtr stmt) {
  for (auto buf : BufFinder::find(stmt)) {
    compressBuffer(buf, stmt);
  }
}

std::vector<ForPtr> LoopNest::getLoopStmtsFor(Tensor t) const {
  StmtPtr cur_stmt = getLoopBodyFor(t);
  return getLoopStmtsFor(cur_stmt);
}

std::vector<ForPtr> LoopNest::getLoopStmtsFor(BufPtr buf) const {
  StmtPtr cur_stmt = getLoopBodyFor(buf);
  return getLoopStmtsFor(cur_stmt);
}

std::vector<ForPtr> LoopNest::getLoopStmtsFor(StmtPtr s) const {
  std::vector<ForPtr> result;

  while (s) {
    if (auto loop = to<For>(s)) {
      result.push_back(loop);
    }
    s = s->get_parent();
  }
  std::reverse(result.begin(), result.end());
  return result;
}

StmtPtr LoopNest::getLoopBodyFor(Tensor t) const {
  return getLoopBodyFor(t.buf());
}

StmtPtr LoopNest::getLoopBodyFor(BufPtr buf) const {
  auto writes = WritesToBuf::find(root_stmt_, buf);

  // special case for reduction Tensors, ignore the initializer if it's the only
  // op:
  if (writes.size() == 2) {
    if (StorePtr s = to<Store>(writes.back())) {
      if (ReduceOpPtr r = to<ReduceOp>(s->value())) {
        return (StmtPtr)s; // NOLINT
      }
    }
  }

  StmtPtr res = nullptr;
  for (auto s : writes) {
    if (!res) {
      res = s;
      continue;
    }

    res = Block::getSharedParent(res, s);
  }

  return (StmtPtr)res; // NOLINT
}

ForPtr LoopNest::getParentLoop(StmtPtr st) {
  if (st == nullptr) {
    return nullptr;
  }
  auto par = st->get_parent();
  if (auto f = to<For>(par)) {
    return f;
  }
  return getParentLoop(par);
}

std::vector<ForPtr> LoopNest::getEnclosingLoopNest(StmtPtr st) {
  std::vector<ForPtr> loops;
  auto f = getParentLoop(st);
  while (f) {
    loops.push_back(f);
    f = getParentLoop(f);
  }
  std::reverse(loops.begin(), loops.end());
  return loops;
}

std::vector<StmtPtr> LoopNest::getAllWritesToBuf(BufPtr buf) const {
  return WritesToBuf::find(root_stmt_, buf);
}

std::vector<ForPtr> LoopNest::getAllInnermostLoopsWritingToBuf(
    BufPtr buf) const {
  auto writes = getAllWritesToBuf(buf);
  std::vector<ForPtr> innermost_loops;
  innermost_loops.reserve(writes.size());
  for (auto w : writes) {
    innermost_loops.push_back(LoopNest::getParentLoop(w));
  }
  return innermost_loops;
}

std::vector<std::vector<ForPtr>> LoopNest::getAllLoopNestsWritingToBuf(
    BufPtr buf) const {
  auto writes = getAllWritesToBuf(buf);
  std::vector<std::vector<ForPtr>> loopnests;
  loopnests.reserve(writes.size());
  for (auto w : writes) {
    loopnests.emplace_back(LoopNest::getEnclosingLoopNest(w));
  }
  return loopnests;
}

StmtPtr LoopNest::simplify() {
  root_stmt_ = IRSimplifier::simplify(root_stmt_);
  return root_stmt_;
}

StmtPtr FlattenIndexes(StmtPtr s) {
  IndexFlattener idx_flattener;
  return idx_flattener.flatten(s);
}

// Auxiliary class for rewriting we're doing in `compute_at`. See
// LoopNest::computeAt for more details.
class LoopComputeAtRewriter : public IRMutator {
 public:
  LoopComputeAtRewriter(
      BufPtr buf,
      BufPtr new_buf,
      std::vector<ExprPtr> offsets)
      : buf_(buf), new_buf_(new_buf), offsets_(std::move(offsets)) {}

 private:
  BufPtr buf_;
  BufPtr new_buf_;
  std::vector<ExprPtr> offsets_;

  ExprPtr mutate(LoadPtr v) override {
    if (v->buf() != buf_) {
      return v;
    }
<<<<<<< HEAD
    std::vector<Expr*> new_indices(v->indices().size());
=======
    std::vector<ExprPtr> new_indices(v->indices().size());
>>>>>>> fccaa4a3
    for (const auto i : c10::irange(v->indices().size())) {
      new_indices[i] =
          IRSimplifier::simplify(alloc<Sub>(v->indices()[i], offsets_[i]));
    }
    return alloc<Load>(v->dtype(), new_buf_, new_indices);
  }
};

static StorePtr getStoreStmtOfProducer(StmtPtr s) {
  if (StorePtr st = to<Store>(s)) {
    return st;
  }
  if (BlockPtr b = to<Block>(s)) {
    for (StmtPtr ss : *b) {
      if (StorePtr st = to<Store>(ss)) {
        return st;
      }
    }
  }
  return nullptr;
}

static std::vector<VarPtr> getOuterLoopIndexes(StmtPtr s) {
  std::vector<VarPtr> res;
  StmtPtr cur = s;
  while (cur) {
    if (auto l = to<For>(cur)) {
      res.push_back(l->var());
    }
    cur = cur->get_parent();
  }
  return res;
}

class CacheReplacer : public IRMutator {
 public:
  CacheReplacer(BufPtr buffer, BufPtr cache, std::vector<ExprPtr>& offsets)
      : buf_(buffer), cache_(cache), offsets_(offsets) {}

 private:
  ExprPtr mutate(LoadPtr v) override {
    BufPtr buf = v->buf();
    if (buf != buf_) {
      return IRMutator::mutate(v);
    }

    // Map indices to call-parameters.
    std::vector<ExprPtr> newIndices;
    TORCH_INTERNAL_ASSERT(
        offsets_.size() == v->indices().size(),
        buildErrorMessage(
            "Expected ranks to match in CacheReplacer in the fuser."));
    for (size_t i = 0; i < v->indices().size(); ++i) {
      ExprPtr index = v->indices()[i]->accept_mutator(this);
      ExprPtr offset = offsets_[i];
      ExprPtr sub = IRSimplifier::simplify(alloc<Sub>(index, offset));
      newIndices.push_back(sub);
    }
    v->set_buf(cache_);
    v->set_indices(newIndices);
    return v;
  }

  StmtPtr mutate(StorePtr v) override {
    BufPtr buf = v->buf();
    if (buf != buf_) {
      return IRMutator::mutate(v);
    }

    ExprPtr newValue = v->value()->accept_mutator(this);

    // Map indices to call-parameters.
    std::vector<ExprPtr> newIndices;
    TORCH_INTERNAL_ASSERT(
        offsets_.size() == v->indices().size(),
        buildErrorMessage(
            "Expected ranks to match in CacheReplacer in the fuser."));
    for (size_t i = 0; i < v->indices().size(); ++i) {
      ExprPtr index = v->indices()[i]->accept_mutator(this);
      ExprPtr offset = offsets_[i];
      ExprPtr sub = IRSimplifier::simplify(alloc<Sub>(index, offset));
      newIndices.push_back(sub);
    }
    v->set_buf(cache_);
    v->set_indices(newIndices);
    v->set_value(newValue);
    return v;
  }

  BufPtr buf_;
  BufPtr cache_;
  std::vector<ExprPtr>& offsets_;
};

LoopNest::AccessResult LoopNest::cacheAccesses(
    BufPtr producer,
    const std::string& name,
    StmtPtr consumer) {
  ReduceOpPtr reduceOp{nullptr};
  auto stores = NodeFinder<Store>::find(consumer);
  for (auto store : stores) {
    if (auto ro = to<ReduceOp>(store->value())) {
      if (store->buf() != producer) {
        continue;
      }

      if (reduceOp) {
        throw std::runtime_error(
            "can only cache accesses used by at most a single reduceOp");
        return {nullptr, nullptr};
      }

      reduceOp = ro;
    }
  }

  // Check bounds but don't care about AccessKind.
  auto consumer_bounds_info = inferBounds(consumer, false);
  auto bounds_it = consumer_bounds_info.find(producer);
  if (bounds_it == consumer_bounds_info.end()) {
    throw std::runtime_error("consumer does not use the Tensor produced");
    return {nullptr, nullptr};
  }

  TORCH_INTERNAL_ASSERT(
      bounds_it->second.size() == 1,
      buildErrorMessage(
          "Unexpected number of bound info entries in cacheAccesses in the fuser."));
  TensorAccessBoundsInfo& info = bounds_it->second[0];
  bool hasReads = info.kind == kLoad || info.kind == kMutate;
  bool hasWrites = info.kind == kStore || info.kind == kMutate;

  std::vector<std::string> var_names = {"i", "j", "k", "l", "m", "n", "o", "p"};
  std::vector<ExprPtr> tmp_dims;
  std::vector<VarPtr> new_loop_vars;
  std::vector<ExprPtr> new_loop_vars_expr;

  // Determine the size of the cache, and create a loop var for each dimension.
  for (size_t i = 0; i < info.start.size(); ++i) {
    ExprPtr dim = IRSimplifier::simplify(alloc<Add>(
        alloc<Sub>(info.stop[i], info.start[i]), immLike(info.stop[i], 1)));

    tmp_dims.push_back(dim);

    new_loop_vars.push_back(
        alloc<Var>(var_names[i % var_names.size()], info.stop[i]->dtype()));
    new_loop_vars_expr.push_back(new_loop_vars[i]);
  }

  // Create the var.
  BufPtr tmp_buf =
      alloc<Buf>(alloc<Var>(name, kHandle), tmp_dims, producer->dtype());

  // determine the offsets for calls into the cache based off the loop start of
  // each axis.
  std::vector<ExprPtr> tmp_params;
  for (size_t i = 0; i < new_loop_vars.size(); ++i) {
    tmp_params.push_back(alloc<Add>(new_loop_vars[i], info.start[i]));
  }

  // Replace acceses to the producer in the consumer with the cache.
  CacheReplacer replacer(producer, tmp_buf, info.start);
<<<<<<< HEAD
  // TODO: Can we reuse 'consumer' below without cloning?
  Stmt* new_consumer =
      IRSimplifier::simplify(Stmt::clone(consumer)->accept_mutator(&replacer));
=======
  consumer->accept_mutator(&replacer);
>>>>>>> fccaa4a3

  // replace the old consumer with the replaced consumer.
  BlockPtr consumer_block = to<Block>(consumer);
  BlockPtr parent_block = to<Block>(consumer->get_parent());
  // if the consumer is a block, we should mutate it in place.
  bool is_block = consumer_block != nullptr;

  // If there's a reduction and we are operating on the reduce axis, we need to
  // initialize the cache with 0s. Also, we can't just write the result straight
  // back to the original buffer, since after parallelism the writes will race.
  // Instead we need to create a new ReduceOp.
  bool on_reduce_axis = false;
  if (reduceOp) {
    std::set<VarPtr> reduce_args(
        reduceOp->reduce_args().begin(), reduceOp->reduce_args().end());
    std::set<VarPtr> enclosing_vars;
    for (auto enclosing_for_stmt : NodeFinder<For>::find(consumer)) {
      enclosing_vars.insert(enclosing_for_stmt->var());
    }
    for (auto reduce_arg : reduce_args) {
      if (enclosing_vars.find(reduce_arg) == enclosing_vars.end()) {
        on_reduce_axis = true;
      }
    }
  }
  if (reduceOp && on_reduce_axis) {
    // reduceOp means we had both loads and stores.

    // Init cache to 0.
    StmtPtr tmp_init = alloc<Store>(
        tmp_buf, new_loop_vars_expr, getImmediateByType(tmp_buf->dtype(), 0));

    for (int64_t i = new_loop_vars.size() - 1; i >= 0; --i) {
      tmp_init = alloc<For>(
          new_loop_vars[i], immLike(tmp_dims[i], 0), tmp_dims[i], tmp_init);
    }

    if (is_block) {
      consumer_block->prepend_stmt(tmp_init);
    } else {
      parent_block->insert_stmt_before(tmp_init, consumer);
    }

    // Reduce back to the original buffer:
    StmtPtr tmp_store = alloc<Store>(
        producer,
        tmp_params,
        reduceOp->reducer()(
            producer,
            ExprHandle(alloc<Load>(tmp_buf, new_loop_vars_expr)),
            tmp_params,
            {}));

    for (int64_t i = new_loop_vars.size() - 1; i >= 0; --i) {
      tmp_store = alloc<For>(
          new_loop_vars[i], immLike(tmp_dims[i], 0), tmp_dims[i], tmp_store);
    }

    if (is_block) {
      consumer_block->append_stmt(tmp_store);
    } else {
      parent_block->insert_stmt_after(tmp_store, consumer);
    }

    return std::make_pair(tmp_buf, consumer);
  }

  if (hasReads) {
    // Fill the cache with values from the consumer.
    StmtPtr tmp_store = alloc<Store>(
        tmp_buf, new_loop_vars_expr, alloc<Load>(producer, tmp_params));

    for (int64_t i = new_loop_vars.size() - 1; i >= 0; --i) {
      tmp_store = alloc<For>(
          new_loop_vars[i], immLike(tmp_dims[i], 0), tmp_dims[i], tmp_store);
    }

    if (is_block) {
      consumer_block->prepend_stmt(tmp_store);
    } else {
      parent_block->insert_stmt_before(tmp_store, consumer);
    }
  }

  if (hasWrites) {
    // sync the cache back to the producer buf.
    StmtPtr tmp_store = alloc<Store>(
        producer, tmp_params, alloc<Load>(tmp_buf, new_loop_vars_expr));

    for (int64_t i = new_loop_vars.size() - 1; i >= 0; --i) {
      tmp_store = alloc<For>(
          new_loop_vars[i], immLike(tmp_dims[i], 0), tmp_dims[i], tmp_store);
    }

    if (is_block) {
      consumer_block->append_stmt(tmp_store);
    } else {
      parent_block->insert_stmt_after(tmp_store, consumer);
    }
  }

  return std::make_pair(tmp_buf, consumer);
}

/*
 * WHAT COMPUTE_AT DOES
 * ====================
 *
 * Suppose we have two loops:
 *
 * for i in 0..100:
 *   for j in 0..200:
 *     A[i,j] = sin(i*j)
 * for i in 0..100:
 *   for j in 0..199:
 *     B[i,j] = A[i,j] + A[i, j+1]
 *
 * If we compute these loops as is, we would have to allocate two buffers:
 * 100x200 for A and 100x199 for B. To decrease the memory usage one can use
 * compute_inline primitive, which would result in the following:
 *
 * for i in 0..100:
 *   for j in 0..199:
 *     B[i,j] = sin(i*j) + sin(i*(j+1))
 *
 * We now need only one buffer - 100x199 for B. However, we're now doing some
 * redundant computations: we're calling `sin` twice as much as in the first
 * version.
 *
 * Ultimately, we nede to choose at what point we prefer to compute values of
 * A[i,j] - we can do it in the very beginning for the entire buffer A (the
 * first option) or compute it on the fly when we compute B (the second option).
 * There are also options in between those two: we can compute a part of B which
 * is required for a computation of part of B, e.g. for a single row of B. The
 * code would then look like:
 *
 * for i in 0..100:
 *   for j in 0..200:
 *     A[j] = sin(i*j)
 *   for j in 0..199:
 *     B[i,j] = A[j] + A[j+1]
 *
 * In this case we're only using 1x200 for A, and we're avoiding redundant
 * computations.
 *
 * The purpose of `compute_at` is to achieve exactly this transformation.
 *
 * compute_at requires to specify What to compute and Where to compute: in our
 * example we would call compute_at(What=`A[i,j] = sin(i*j)`, Where=`for i in
 * 0..100`).
 *
 * More info about compute_at could be found in Halide's tutorials:
 * https://halide-lang.org/tutorials/tutorial_lesson_08_scheduling_2.html
 *
 * HOW COMPUTE_AT WORKS
 * ====================
 *
 * The most important part of compute_at is bounds inference: we need to figure
 * out what part of the used tensors we need to compute when we move the
 * computation to a new scope. In the example above, we need bounds inference to
 * tell us that in order to compute A at each iteration of the outer loop, we
 * need to compute A within indices [i:i+1,0:200].
 *
 * This info allows us to conclude that we need a temp buffer of size 1x200.
 *
 * Once this is known we need to insert statements for allocation and freeing
 * the temporary buffer and copy the original computation to fill the temp
 * buffer with proper values. When we copy the computation we also must rewrite
 * indices used in it: old indices are referring to the old loop and are not
 * valid in the new loop.
 *
 * To easier follow the logic, let's examine an example. Suppose we start from
 * the following loop nest:
 *   for py in 0..100:
 *     for px in 0..100:
 *       producer[py,px] = py*px
 *   for cy in 0..100:
 *     for cx in 0..100:
 *       consumer[cy,cx] = producer[cy,cx]
 *
 * And then we're running `compute_at(producer, cy)`.
 *
 * What we would like to get is the following loop nest:
 *   for py in 0..100:
 *     for px in 0..100:
 *       producer[py,px] = py*px
 *   for cy in 0..100:
 *     Allocate(temp, {1, 100})
 *     for ty in 0..1:
 *       for tx in 0..100:
 *         temp[ty,tx] = (ty+cy)*(tx+0)
 *     for cx in 0..100:
 *       consumer[cy,cx] = temp[0,cx]
 *     Free(temp)
 *
 * NB: this loop nest can and should be simplified (e.g. the producer loop can
 * be removed since its result is no longer used), but this clean-up
 * optimization is performed separately (currently, not performed at all).
 *
 * If we examine the final loop nest, we can identify that the following steps
 * needs to be performed:
 *   - Bounds inference needs to tell us that we need a 1x100 buffer for temp.
 *   - Allocate and Free statements for this buffer need to be inserted to the
 *   loop.
 *   - A new loop-nest should be inserted to the loop CY for computing `temp`
 *   and it should replicate the loopnest of producer (PY,PX loops). The indices
 *   in the loop body need to be offset by (cy, 0) - the offsets come from
 *   bounds inference too.
 *   - The computation of `consumer` needs to be rewritten so that it uses
 *   `temp` instead of `producer`. The indices in the corresponding accesses
 *   also need to be offset.
 */
void LoopNest::computeAt(StmtPtr s, ForPtr f) {
  StorePtr st = getStoreStmtOfProducer(s);
  if (!st) {
    return;
  }

  // Infer bounds info for all accesses that we make in the loop
  auto loop_bounds_info = inferBounds(f->body());

  // bounds_it holds bounds info for the store we're trying to move to
  // the loop. If its result isn't accessed in the loop at all - do nothing and
  // exit early.
  auto bounds_it = loop_bounds_info.find(st->buf());
  if (bounds_it == loop_bounds_info.end()) {
    return;
  }

  // Compute dimensions of the temp buffer we would need to allocate
  std::vector<ExprPtr> dims = getBoundExtents(bounds_it->second);

  // TODO: Use name-hint of the producer instead of "temp"
  BufPtr temp_buf = alloc<Buf>("temp", dims, st->value()->dtype());

  // Generate index variables for 'temp'
<<<<<<< HEAD
  std::vector<Expr*> temp_indices(dims.size());
=======
  std::vector<ExprPtr> temp_indices(dims.size());
>>>>>>> fccaa4a3
  for (const auto i : c10::irange(dims.size())) {
    // TODO: Use name-hint of the producer indices instead of 'idx'
    temp_indices[i] =
        alloc<Var>(std::string("idx") + c10::to_string(i), dims[i]->dtype());
  }

  // Prepare substitute rules for constructing the temp statement from the prod
  // statement
  // TODO: Instead of going up the loop nest we should go through the indices in
  // the original tensor expression. The loops in the nest might've been
  // modified (e.g. split or merged) so that the loop indices no longer
  // correspond to the indices of the original expression and even their number
  // might be different. In that case, the loop below would crash.
  std::vector<VarPtr> prod_indices = getOuterLoopIndexes(s);
  std::vector<std::pair<VarPtr, ExprPtr>> rewrite_indices_map;
  std::vector<ExprPtr> offsets;
  for (const TensorAccessBoundsInfo& p : bounds_it->second) {
    for (const auto i : c10::irange(p.start.size())) {
      if (offsets.size() <= i) {
        offsets.push_back(p.start[i]);
      } else {
        offsets[i] =
            IRSimplifier::simplify(alloc<Min>(offsets[i], p.start[i], true));
      }
    }
  }

  for (const auto i : c10::irange(prod_indices.size())) {
    rewrite_indices_map.push_back(
        {prod_indices[i], alloc<Add>(temp_indices[i], offsets[i])});
  }

  // Construct the temp statement
<<<<<<< HEAD
  Stmt* bd = new Store(
=======
  StmtPtr bd = alloc<Store>(
>>>>>>> fccaa4a3
      temp_buf,
      temp_indices,
      SubstituteInClone(st->value(), rewrite_indices_map));

  // Construct the loop nest for the temp computation
  for (const auto i : c10::irange(dims.size())) {
    // We're creating loops from innermost to outermost, so we need to access
    // dimensions in reversed order.
    size_t dim_idx = dims.size() - 1 - i;
    bd = alloc<For>(
        to<Var>(temp_indices[dim_idx]),
        immLike(dims[dim_idx], 0),
        dims[dim_idx],
        bd);
  }

  // Add constructed stmts to the consumer loop
  f->body()->prepend_stmt(bd);

  // Rewrite accesses to producer in consumer with accesses to temp
  LoopComputeAtRewriter lr(st->buf(), temp_buf, offsets);
  StmtPtr new_f = f->accept_mutator(&lr);
  if (f != new_f) {
    BlockPtr bb = to<Block>(f->get_parent());
    bb->replace_stmt(f, new_f);
  }
}

class RfactorStoreRewriter : public IRMutator {
 public:
  RfactorStoreRewriter(
      BufPtr old_buf,
      const std::vector<ExprPtr>& old_indices,
      BufPtr new_buf,
      VarPtr reduction_var)
      : old_buf_(old_buf),
        old_indices_(old_indices),
        new_buf_(new_buf),
        reduction_var_(reduction_var),
        new_indices_(old_indices) {
    new_indices_.push_back(reduction_var_);
  }

  ExprPtr mutate(LoadPtr v) override {
    if (v->buf() != old_buf_) {
      return IRMutator::mutate(v);
    }

    TORCH_INTERNAL_ASSERT(
        old_indices_.size() == v->indices().size(),
        buildErrorMessage(
            "Expected ranks to match in RfactorStoreRewriter in the fuser."));

    bool equal_indices = true;
    for (size_t i = 0; i < v->indices().size(); ++i) {
      if (!exprEquals(v->indices()[i], old_indices_[i])) {
        equal_indices = false;
        break;
      }
    }
    if (!equal_indices) {
      return IRMutator::mutate(v);
    }

    return alloc<Load>(new_buf_, new_indices_);
  }

  ExprPtr mutate(ReduceOpPtr v) override {
    ExprPtr body_new = v->body()->accept_mutator(this);

    std::vector<VarPtr> new_reduce_args;
    for (auto r : v->reduce_args()) {
      if (r != reduction_var_) {
        new_reduce_args.push_back(r);
      }
    }

    return alloc<ReduceOp>(body_new, new_reduce_args, v->reducer());
  }

  StmtPtr mutate(StorePtr v) override {
    if (v->buf() != old_buf_) {
      return IRMutator::mutate(v);
    }

    TORCH_INTERNAL_ASSERT(
        old_indices_.size() == v->indices().size(),
        buildErrorMessage(
            "Expected ranks to match in RfactorStoreRewriter in the fuser."));

    bool equal_indices = true;
    for (size_t i = 0; i < v->indices().size(); ++i) {
      if (!exprEquals(v->indices()[i], old_indices_[i])) {
        equal_indices = false;
        break;
      }
    }
    if (!equal_indices) {
      return IRMutator::mutate(v);
    }

    ExprPtr new_value = v->value()->accept_mutator(this);
    return alloc<Store>(new_buf_, new_indices_, new_value);
  }

 private:
  BufPtr old_buf_;
  const std::vector<ExprPtr>& old_indices_;
  BufPtr new_buf_;
  VarPtr reduction_var_;
  std::vector<ExprPtr> new_indices_;
};

bool LoopNest::rfactor(StmtPtr st, ForPtr target_for) {
  BufPtr tmp_buf = nullptr;
  return rfactor(st, target_for, &tmp_buf);
}

bool LoopNest::rfactor(
    StmtPtr st,
    ForPtr outer_reduction_for,
    BufPtr* rfac_buf_ptr) {
  StorePtr reduction_store = to<Store>(st);
  ReduceOpPtr reduce_op = to<ReduceOp>(reduction_store->value());
  if (!reduce_op) {
    // Not a reduction store
    return false;
  }

  auto orig_buf = reduction_store->buf();
  auto orig_buf_indices = reduction_store->indices();
  VarPtr reduction_var = outer_reduction_for->var();

  std::set<VarPtr> reduce_args = {
      reduce_op->reduce_args().begin(), reduce_op->reduce_args().end()};

  if (reduce_args.size() < 2) {
    // Not enough reduction axis to do rfactor
    return false;
  }

  // Verify that outer_reduction_for is a perfect loop nest with all loops being
  // reductions
  StmtPtr cur = outer_reduction_for;
  while (ForPtr cur_for = to<For>(cur)) {
    if (!reduce_args.count(cur_for->var())) {
      // output axis inside outer_reduction_for are not allowed
      return false;
    }
    reduce_args.erase(cur_for->var());

    BlockPtr b = cur_for->body();
    if (b->nstmts() != 1) {
      return false;
    }
    cur = b->stmts().front();
  }
  if (cur != st) {
    // The reduction store is not a single stmt in the innermost loop - bail in
    // that case
    return false;
  }
  if (!reduce_args.empty()) {
    // This is not the outermost reduction axis
    return false;
  }

  // assert: reduce_axis match loop vars from outer_reduction_for and inside
  // assert: no other stmts in outer_reduction_for or its child loops

  std::vector<ExprPtr> rfac_dims = orig_buf->dims();
  ExprPtr extra_dim = IRSimplifier::simplify(
      alloc<Sub>(outer_reduction_for->stop(), outer_reduction_for->start()));
  rfac_dims.push_back(extra_dim);
  ExprPtr rfac_init =
      alloc<Cast>(reduce_op->dtype(), reduce_op->reducer().initializer());

  *rfac_buf_ptr = alloc<Buf>(
      orig_buf->name_hint() + "_rfac",
      rfac_dims,
      reduce_op->dtype(),
      rfac_init);
  BufPtr rfac_buf = *rfac_buf_ptr;

  // Rewrite the original reduction store to use the temporary rfac buffer:
  //   1) X[*indexes] --> T[*indexes + {reduction_var}]
  //   2) reduce_axis -= {reduction_var}
  RfactorStoreRewriter rfac_rewriter(
      orig_buf, orig_buf_indices, rfac_buf, reduction_var);
  to<Block>(st->get_parent())
      ->replace_stmt(st, st->accept_mutator(&rfac_rewriter));

  // Insert a store for the final reduction over the temp buffer into the
  // original buffer:
  //   X[*indexes] = ReduceOp(X[*indexes] + T[*indexes + {reduction_var}],
  //                          reduce_axis={reduction_var})
  BlockPtr b = outer_reduction_for->body();
  TORCH_INTERNAL_ASSERT(
      b->nstmts() == 1,
      buildErrorMessage(
          "Expected to have a single stmt in the block in rfactor transformation in the fuser."));
  StmtPtr first_reduction_loop = b->stmts().front();
  auto rfac_buf_indices = orig_buf_indices;
  rfac_buf_indices.emplace_back(reduction_var);

  ExprPtr final_reduce_load = alloc<Load>(rfac_buf, rfac_buf_indices);
  outer_reduction_for->body()->insert_stmt_after(
      alloc<Store>(
          orig_buf,
          orig_buf_indices,
          reduce_op->reducer()(
              orig_buf, final_reduce_load, orig_buf_indices, {reduction_var})),
      first_reduction_loop);

  // Insert an initialization store for the temp buffer:
  //   T[a,b,c] = init
  outer_reduction_for->body()->insert_stmt_before(
      alloc<Store>(rfac_buf, rfac_buf_indices, rfac_init),
      first_reduction_loop);
  return true;
}

} // namespace tensorexpr
} // namespace jit
} // namespace torch<|MERGE_RESOLUTION|>--- conflicted
+++ resolved
@@ -517,30 +517,6 @@
     }
     if (any_change) {
       return alloc<Block>(stmts);
-    }
-    return v;
-  }
-
-  Stmt* mutate(Block* v) override {
-    // IRMutator does in-place mutations. But the logic in vectorization checks
-    // for success by looking for a new stmt. So, we override the in-place
-    // mutations and create a clone here if any of its statements change.
-    // TODO: Can we change the logic of vectorizer so that we don't need this?
-    bool any_change = false;
-    std::vector<Stmt*> stmts;
-    for (Stmt* stmt : *v) {
-      Stmt* stmt_new = stmt->accept_mutator(this);
-      if (stmt != stmt_new) {
-        any_change = true;
-      } else {
-        stmt_new = Stmt::clone(stmt);
-      }
-      if (stmt_new) {
-        stmts.push_back(stmt_new);
-      }
-    }
-    if (any_change) {
-      return new Block(stmts);
     }
     return v;
   }
@@ -697,14 +673,6 @@
   }
 
  private:
-<<<<<<< HEAD
-  Expr* mutate_loads(Buf* buf, std::vector<Expr*> dims) {
-    std::vector<Var*> index_vars;
-    TORCH_INTERNAL_ASSERT(buf->ndim() == producer_index_vars_.size());
-    for (const auto i : c10::irange(buf->ndim())) {
-      Var* func_callee_arg = producer_index_vars_.at(i);
-      Expr* func_caller_param = dims.at(i);
-=======
   ExprPtr mutate_loads(BufPtr buf, std::vector<ExprPtr> dims) {
     std::vector<VarPtr> index_vars;
     if (buf->ndim() != producer_index_vars_.size()) {
@@ -716,7 +684,6 @@
     for (const auto i : c10::irange(buf->ndim())) {
       VarPtr func_callee_arg = producer_index_vars_.at(i);
       ExprPtr func_caller_param = dims.at(i);
->>>>>>> fccaa4a3
       if (func_callee_arg == nullptr) {
         auto param_val = evalInt(func_caller_param);
         if (!param_val || *param_val != 0) {
@@ -744,16 +711,11 @@
     }
 
     // Call the actual replacement.
-<<<<<<< HEAD
-    Expr* body = producer_->value();
-    Expr* result = Expr::clone(body)->accept_mutator(this);
-=======
     ExprPtr body = producer_->value();
     GRAPH_DEBUG("ComputeInline: Before rewriting body: ", std::to_string(body));
     ExprPtr result = Expr::clone(body)->accept_mutator(this);
     GRAPH_DEBUG(
         "ComputeInline: After rewriting body: ", std::to_string(result));
->>>>>>> fccaa4a3
 
     // Remove the mappings we created for this function parameters.
     for (auto v : index_vars) {
@@ -1676,15 +1638,9 @@
     ExprPtr combined_index2 =
         alloc<Add>(i_tail, alloc<Mul>(split_count, factor_expr));
 
-<<<<<<< HEAD
-    Stmt* body_tail =
-        SubstituteInClone(f->body(), {{f->var(), combined_index2}});
-    *tail = new For(i_tail, new IntImm(0), tail_size, body_tail);
-=======
     StmtPtr body_tail =
         SubstituteInClone(f->body(), {{f->var(), combined_index2}});
     *tail = alloc<For>(i_tail, immLike(tail_size, 0), tail_size, body_tail);
->>>>>>> fccaa4a3
 
     p->insert_stmt_after(*tail, f);
   } else {
@@ -1698,11 +1654,7 @@
       alloc<For>(i_inner, immLike(factor_expr, 0), factor_expr, body_inner);
   // The input loop `f` will be the outer loop after split.
   f->set_var(i_outer);
-<<<<<<< HEAD
-  f->set_start(new IntImm(0));
-=======
   f->set_start(immLike(split_count, 0));
->>>>>>> fccaa4a3
   f->set_stop(split_count);
   f->set_body(*inner);
 }
@@ -1769,21 +1721,11 @@
       alloc<For>(i_inner, immLike(factor_expr, 0), factor_expr, body_inner);
   // The input loop `f` will be the outer loop after split.
   f->set_var(i_outer);
-<<<<<<< HEAD
-  f->set_start(new IntImm(0));
-=======
   f->set_start(immLike(split_count, 0));
->>>>>>> fccaa4a3
   f->set_stop(split_count);
   f->set_body(*inner);
 }
 
-<<<<<<< HEAD
-std::vector<For*> LoopNest::distributeLoop(
-    For* loop,
-    const std::unordered_set<Stmt*>& pivots) {
-  TORCH_INTERNAL_ASSERT(loop);
-=======
 std::vector<ForPtr> LoopNest::distributeLoop(
     ForPtr loop,
     const std::unordered_set<StmtPtr>& pivots) {
@@ -1791,7 +1733,6 @@
       loop,
       buildErrorMessage(
           "Expected non-null loop in distributeLoop in the fuser."));
->>>>>>> fccaa4a3
   auto root = loop->get_parent();
   if (root == nullptr) {
     throw malformed_input("Loop without parent: ", loop);
@@ -2052,11 +1993,7 @@
   // onwards and moving them into the first loop's body.
   // This way the final fused loop will be the same as the first loop.
   for (size_t i = 1; i < loops.size(); ++i) {
-<<<<<<< HEAD
-    auto body = dynamic_cast<Block*>(SubstituteInClone(
-=======
     auto body = to<Block>(SubstituteInClone(
->>>>>>> fccaa4a3
         loops[i]->body(), {{loops[i]->var(), first_loop->var()}}));
     first_loop->body()->splice(first_loop->body()->end(), body);
     root_block->remove_stmt(loops[i]);
@@ -2467,13 +2404,8 @@
       f->body(),
       {{f->var(), (VarHandle(f->var()) + ExprHandle(f->start())).node()}});
   f->set_body(IRSimplifier::simplify(for_body_normalized));
-<<<<<<< HEAD
-  f->set_stop(IRSimplifier::simplify(new Sub(f->stop(), f->start())));
-  f->set_start(new IntImm(0));
-=======
   f->set_stop(IRSimplifier::simplify(alloc<Sub>(f->stop(), f->start())));
   f->set_start(immLike(f->stop(), 0));
->>>>>>> fccaa4a3
   return true;
 }
 
@@ -2555,11 +2487,7 @@
       Substitute(normalized_loops.back()->removeBody(), var_mapping);
 
   normalized_loops.front()->set_var(flat_var);
-<<<<<<< HEAD
-  normalized_loops.front()->set_start(new IntImm(0));
-=======
   normalized_loops.front()->set_start(immLike(stop, 0));
->>>>>>> fccaa4a3
   normalized_loops.front()->set_stop(stop);
   normalized_loops.front()->set_body(flattened_body);
   *flattened = normalized_loops.front();
@@ -2834,11 +2762,7 @@
     if (v->buf() != buf_) {
       return v;
     }
-<<<<<<< HEAD
-    std::vector<Expr*> new_indices(v->indices().size());
-=======
     std::vector<ExprPtr> new_indices(v->indices().size());
->>>>>>> fccaa4a3
     for (const auto i : c10::irange(v->indices().size())) {
       new_indices[i] =
           IRSimplifier::simplify(alloc<Sub>(v->indices()[i], offsets_[i]));
@@ -3001,13 +2925,7 @@
 
   // Replace acceses to the producer in the consumer with the cache.
   CacheReplacer replacer(producer, tmp_buf, info.start);
-<<<<<<< HEAD
-  // TODO: Can we reuse 'consumer' below without cloning?
-  Stmt* new_consumer =
-      IRSimplifier::simplify(Stmt::clone(consumer)->accept_mutator(&replacer));
-=======
   consumer->accept_mutator(&replacer);
->>>>>>> fccaa4a3
 
   // replace the old consumer with the replaced consumer.
   BlockPtr consumer_block = to<Block>(consumer);
@@ -3244,11 +3162,7 @@
   BufPtr temp_buf = alloc<Buf>("temp", dims, st->value()->dtype());
 
   // Generate index variables for 'temp'
-<<<<<<< HEAD
-  std::vector<Expr*> temp_indices(dims.size());
-=======
   std::vector<ExprPtr> temp_indices(dims.size());
->>>>>>> fccaa4a3
   for (const auto i : c10::irange(dims.size())) {
     // TODO: Use name-hint of the producer indices instead of 'idx'
     temp_indices[i] =
@@ -3282,11 +3196,7 @@
   }
 
   // Construct the temp statement
-<<<<<<< HEAD
-  Stmt* bd = new Store(
-=======
   StmtPtr bd = alloc<Store>(
->>>>>>> fccaa4a3
       temp_buf,
       temp_indices,
       SubstituteInClone(st->value(), rewrite_indices_map));
