--- conflicted
+++ resolved
@@ -135,11 +135,7 @@
 Input = Optional[Union[_TensorMetadata, List[_TensorMetadata], Scalar]]
 
 class _ExtraFields_TorchOp:
-<<<<<<< HEAD
     name: str
-    inputs: _Inputs
-=======
->>>>>>> 366eb1e2
     sequence_number: int
     allow_tf32_cublas: bool
 
