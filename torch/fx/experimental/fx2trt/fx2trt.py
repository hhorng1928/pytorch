import warnings
from typing import List, NamedTuple, Iterable, Any, Optional, Tuple, Sequence, Dict

import tensorrt as trt
import torch
import torch.fx
<<<<<<< HEAD
=======
from torch.fx.node import _get_qualified_name
from torch.fx.passes.shape_prop import TensorMetadata


TRTInterpreterResult = Tuple[Any, Sequence[str], Sequence[str]]
>>>>>>> fccaa4a3


# Borrowed from torch2trt
def torch_dtype_to_trt(dtype):
    if trt.__version__ >= "7.0" and dtype == torch.bool:
        return trt.bool
    elif dtype == torch.int8:
        return trt.int8
    elif dtype == torch.int32:
        return trt.int32
    elif dtype == torch.float16:
        return trt.float16
    elif dtype == torch.float32:
        return trt.float32
    else:
        raise TypeError("%s is not supported by tensorrt" % dtype)


def torch_dtype_from_trt(dtype):
    if dtype == trt.int8:
        return torch.int8
    elif trt.__version__ >= "7.0" and dtype == trt.bool:
        return torch.bool
    elif dtype == trt.int32:
        return torch.int32
    elif dtype == trt.float16:
        return torch.float16
    elif dtype == trt.float32:
        return torch.float32
    else:
        raise TypeError("%s is not supported by torch" % dtype)


class TRTModule(torch.nn.Module):
<<<<<<< HEAD
    def __init__(
        self, engine=None, input_names=None, output_names=None, fp16_output=False
    ):
=======
    def __init__(self, engine=None, input_names=None, output_names=None):
>>>>>>> fccaa4a3
        super(TRTModule, self).__init__()
        self._register_state_dict_hook(TRTModule._on_state_dict)
        self.engine = engine
        self.input_names = input_names
        self.output_names = output_names
        self.initialized = False

        if engine:
            self._initialize()

    def _initialize(self):
        self.initialized = True
        self.context = self.engine.create_execution_context()

        # Indices of inputs/outputs in the trt engine bindings, in the order
        # as they are in the original PyTorch model.
        self.input_binding_indices_in_order: Sequence[int] = [
            self.engine.get_binding_index(name) for name in self.input_names
        ]
        self.output_binding_indices_in_order: Sequence[int] = [
            self.engine.get_binding_index(name) for name in self.output_names
        ]

        self.input_dtypes: Sequence[torch.dtype] = [
            torch_dtype_from_trt(self.engine.get_binding_dtype(idx))
            for idx in self.input_binding_indices_in_order
        ]
        self.input_shapes: Sequence[Sequence[int]] = [
            tuple(self.engine.get_binding_shape(idx))
            for idx in self.input_binding_indices_in_order
        ]
        self.output_dtypes: Sequence[torch.dtype] = [
            torch_dtype_from_trt(self.engine.get_binding_dtype(idx))
            for idx in self.output_binding_indices_in_order
        ]

    def _check_initialized(self):
        if not self.initialized:
            raise RuntimeError("TRTModule is not initialized.")

    def _on_state_dict(self, state_dict, prefix, local_metadata):
        self._check_initialized()
        state_dict[prefix + "engine"] = bytearray(self.engine.serialize())
        state_dict[prefix + "input_names"] = self.input_names
        state_dict[prefix + "output_names"] = self.output_names

    def _load_from_state_dict(
        self,
        state_dict,
        prefix,
        local_metadata,
        strict,
        missing_keys,
        unexpected_keys,
        error_msgs,
    ):
        engine_bytes = state_dict[prefix + "engine"]

        with trt.Logger() as logger, trt.Runtime(logger) as runtime:
            self.engine = runtime.deserialize_cuda_engine(engine_bytes)

        self.input_names = state_dict[prefix + "input_names"]
        self.output_names = state_dict[prefix + "output_names"]
        self._initialize()

    def forward(self, *inputs):
<<<<<<< HEAD
        assert len(inputs) == len(
            self.input_names
        ), f"Wrong number of inputs, expect {len(self.input_names)} get {len(inputs)}."
        batch_size = inputs[0].shape[0]
        contiguous_inputs: List[torch.Tensor] = [i.contiguous() for i in inputs]
        bindings: List[Any] = [None] * (len(self.input_names) + len(self.output_names))

        for i, input_name in enumerate(self.input_names):
            idx = self.engine.get_binding_index(input_name)
            bindings[idx] = contiguous_inputs[i].data_ptr()

            if not self.engine.has_implicit_batch_dimension:
                self.context.set_binding_shape(idx, tuple(contiguous_inputs[i].shape))

        # create output tensors
        outputs: List[torch.Tensor] = []
        for idx in range(len(inputs), len(inputs) + len(self.output_names)):
            dtype = torch_dtype_from_trt(self.engine.get_binding_dtype(idx))

            if self.engine.has_implicit_batch_dimension:
                shape = (batch_size,) + tuple(self.engine.get_binding_shape(idx))
            else:
                shape = tuple(self.context.get_binding_shape(idx))

            output = torch.empty(size=shape, dtype=dtype, device="cuda")
            outputs.append(output)
            bindings[idx] = output.data_ptr()

        if self.engine.has_implicit_batch_dimension:
            self.context.execute_async(
                batch_size, bindings, torch.cuda.current_stream().cuda_stream
            )
        else:
            self.context.execute_async_v2(
                bindings, torch.cuda.current_stream().cuda_stream
            )
=======
        with torch.autograd.profiler.record_function("TRTModule:Forward"):
            self._check_initialized()

            with torch.autograd.profiler.record_function("TRTModule:ProcessInputs"):
                assert len(inputs) == len(
                    self.input_names
                ), f"Wrong number of inputs, expect {len(self.input_names)} get {len(inputs)}."

                # This is only used when the trt engine is using implicit batch dim.
                batch_size = inputs[0].shape[0]
                contiguous_inputs: List[torch.Tensor] = [i.contiguous() for i in inputs]
                bindings: List[Any] = [None] * (
                    len(self.input_names) + len(self.output_names)
                )

                for i, input_name in enumerate(self.input_names):
                    assert inputs[
                        i
                    ].is_cuda, f"{i}th input({input_name}) is not on cuda device."
                    assert (
                        inputs[i].dtype == self.input_dtypes[i]
                    ), f"Dtype mismatch for {i}th input({input_name}). Expect {self.input_dtypes[i]}, got {inputs[i].dtype}."

                    idx = self.input_binding_indices_in_order[i]
                    bindings[idx] = contiguous_inputs[i].data_ptr()

                    if not self.engine.has_implicit_batch_dimension:
                        self.context.set_binding_shape(
                            idx, tuple(contiguous_inputs[i].shape)
                        )
                    else:
                        assert (
                            inputs[i].size()[1:] == self.input_shapes[i]
                        ), f"Shape mismatch for {i}th input({input_name}). " \
                           f"Expect {self.input_shapes[i]}, got {inputs[i].size()[1:]}."

            with torch.autograd.profiler.record_function("TRTModule:ProcessOutputs"):
                # create output tensors
                outputs: List[torch.Tensor] = []
                for i, idx in enumerate(self.output_binding_indices_in_order):
                    if self.engine.has_implicit_batch_dimension:
                        shape = (batch_size,) + tuple(
                            self.engine.get_binding_shape(idx)
                        )
                    else:
                        shape = tuple(self.context.get_binding_shape(idx))

                    output = torch.empty(  # type: ignore[call-overload]
                        size=shape,
                        dtype=self.output_dtypes[i],
                        device=torch.cuda.current_device(),
                    )
                    outputs.append(output)
                    bindings[idx] = output.data_ptr()

            with torch.autograd.profiler.record_function("TRTModule:TensorRTRuntime"):
                if self.engine.has_implicit_batch_dimension:
                    self.context.execute_async(
                        batch_size, bindings, torch.cuda.current_stream().cuda_stream
                    )
                else:
                    self.context.execute_async_v2(
                        bindings, torch.cuda.current_stream().cuda_stream
                    )
>>>>>>> fccaa4a3

            if len(outputs) == 1:
                return outputs[0]

            return tuple(outputs)

    def enable_profiling(self):
<<<<<<< HEAD
        raise RuntimeError(
            "Profiling is not supported right now because it requires calling"
            " execute() instead of execute_async()."
        )
=======
        """
        Enable TensorRT profiling. After calling this function, TensorRT will report
        time spent on each layer in stdout for each forward run.
        """
        self._check_initialized()

>>>>>>> fccaa4a3
        if not self.context.profiler:
            self.context.profiler = trt.Profiler()


CONVERTERS = {}


def tensorrt_converter(key):
    def register_converter(converter):
        CONVERTERS[key] = converter
        return converter

    return register_converter


class InputTensorSpec(NamedTuple):
    """
    This class contains the information of a input tensor.

    shape: shape of the tensor.

    dtype: dtyep of the tensor.

    device: device of the tensor. This is only used to generate inputs to the given model
        in order to run shape prop. For TensorRT engine, inputs have to be on cuda device.

    shape_ranges: If dynamic shape is needed (shape has dimensions of -1), then this field
        has to be provided (default is empty list). Every shape_range is a tuple of three
        tuples ((min_input_shape), (optimized_input_shape), (max_input_shape)). Each shape_range
        is used to populate a TensorRT optimization profile.
        e.g. If the input shape varies from (1, 224) to (100, 224) and we want to optimize
        for (25, 224) because it's the most common input shape, then we set shape_ranges to
        ((1, 224), (25, 225), (100, 224)).

    has_batch_dim: Whether the shape includes batch dimension. Batch dimension has to be provided
        if the engine want to run with dynamic shape.
    """

    shape: torch.Size
    dtype: torch.dtype
    device: torch.device = torch.device("cpu")
    shape_ranges: List[Tuple[Tuple[int, ...], Tuple[int, ...], Tuple[int, ...]]] = []
    has_batch_dim: bool = True

    @classmethod
    def from_tensor(cls, tensor: torch.Tensor):
        return cls(tensor.shape, tensor.dtype, tensor.device)

    @classmethod
    def from_tensors(cls, tensors: Iterable[torch.Tensor]):
        return [cls.from_tensor(t) for t in tensors]


def get_dynamic_dims(shape):
    dynamic_dims = []

    for i, s in enumerate(shape):
        if s == -1:
            dynamic_dims.append(i)

    return dynamic_dims


def create_inputs_from_specs(input_specs):
    inputs = []

    for shape, dtype, device, shape_ranges, has_batch_dim in input_specs:
        if len(get_dynamic_dims(shape)):
            shape = shape_ranges[0][1]
        elif not has_batch_dim:
            shape = (1,) + tuple(shape)

<<<<<<< HEAD
        inputs.append(
            torch.randn(shape).to(dtype=dtype, device=device)
        )
=======
        inputs.append(torch.randn(shape).to(dtype=dtype, device=device))
>>>>>>> fccaa4a3

    return inputs


class TRTInterpreter(torch.fx.Interpreter):
    def __init__(
        self,
        module: torch.fx.GraphModule,
        input_specs: List[InputTensorSpec],
        explicit_batch_dimension: bool = False,
<<<<<<< HEAD
=======
        explicit_precision: bool = False,
>>>>>>> fccaa4a3
        logger_level=trt.Logger.WARNING,
    ):
        super().__init__(module)

        self.logger = trt.Logger(logger_level)
        self.builder = trt.Builder(self.logger)

        flag = 0
        if explicit_batch_dimension:
            EXPLICIT_BATCH = 1 << (int)(
                trt.NetworkDefinitionCreationFlag.EXPLICIT_BATCH
            )
<<<<<<< HEAD
            self.network = self.builder.create_network(EXPLICIT_BATCH)
        else:
            self.network = self.builder.create_network()

=======
            flag |= EXPLICIT_BATCH

        if explicit_precision:
            EXPLICIT_PRECISION = 1 << (int)(
                trt.NetworkDefinitionCreationFlag.EXPLICIT_PRECISION
            )
            flag |= EXPLICIT_PRECISION
        self.network = self.builder.create_network(flag)

        missing_ops = self.validate_conversion()
        if missing_ops:
            warnings.warn(
                "Interpretation will fail due to missing operations \n"
                + "\n".join(f"{i}" for i in missing_ops)
            )

>>>>>>> fccaa4a3
        self.optimization_profiles: Optional[List] = None
        self.input_specs = input_specs
        self.input_specs_iter = 0
        self.validate_input_specs()
        self._cur_node_name: Optional[str] = None
        self._input_names: List[str] = []
        self._output_names: List[str] = []
        self._itensor_to_tensor_meta: Dict[trt.tensorrt.ITensor, TensorMetadata] = dict()

    def validate_input_specs(self):
        for shape, dtpe, _, shape_ranges, has_batch_dim in self.input_specs:
            if not self.network.has_implicit_batch_dimension:
                assert (
                    has_batch_dim
                ), "It's required to specify batch dimension when it's explicit in TensorRT network."

            dynamic_dims = get_dynamic_dims(shape)
            if len(dynamic_dims):
                assert not self.network.has_implicit_batch_dimension, (
                    "Can't have dynamic dim when "
                    f"batch dim is implicit, got {shape}."
                )
                assert len(
                    shape_ranges
                ), "shape_ranges must be provided when shape has dynamic dim."

                if self.optimization_profiles:
                    assert len(shape_ranges) == len(self.optimization_profiles), (
                        "Number of optimization "
                        f"profiles {len(self.optimization_profiles)} doesn't match with the number of shape_range"
                        f" {len(shape_ranges)} provided."
                    )
                else:
                    self.optimization_profiles = [
                        self.builder.create_optimization_profile()
                        for _ in range(len(shape_ranges))
                    ]

                for shape_range in shape_ranges:
                    assert (
                        len(shape_range) == 3
                    ), f"Expect three elements in shape_range, got {len(shape_range)}"
                    assert all(len(s) == len(shape) for s in shape_range), (
                        "Expect elements in shape_range"
                        f" {shape_range} have the same number of dimension as the provided shape {len(shape)}"
                    )

                    for i in range(len(shape)):
                        if i in dynamic_dims:
                            assert all(
                                shape_range[j][i] <= shape_range[j + 1][i]
                                for j in range(2)
                            ), (
                                "Expect dynamic dim"
                                f" {i} to have incremental value for shapes in shape_range {shape_range}."
                            )
                        else:
                            assert all(s[i] == shape[i] for s in shape_range), (
                                f"Expect non dynamic dim {i} to be the same"
                                f" for all shapes in shape_range {shape_range}."
                            )
            else:
                assert (
                    len(shape_ranges) == 0
                ), "shape_ranges are provided for input that doesn't have dynamic dim."
<<<<<<< HEAD
=======

    def validate_conversion(self):
        missing_converter = set()

        for node in self.module.graph.nodes:
            if node.op == "call_function" and not CONVERTERS.get(node.target):
                missing_converter.add(f"{node.op} {_get_qualified_name(node.target)}")
            elif node.op == "call_method" and not CONVERTERS.get(node.target):
                missing_converter.add(f"{node.op} torch.Tensor.{node.target}")
            elif node.op == "call_module":
                submod = self.fetch_attr(node.target)
                submod_type = getattr(submod, "_base_class_origin", type(submod))
                if not CONVERTERS.get(submod_type):
                    missing_converter.add(f"{node.op} {torch.typename(submod_type)}")

        return missing_converter
>>>>>>> fccaa4a3

    def run(
        self,
        max_batch_size=64,
        max_workspace_size=1 << 25,
        fp16_mode=True,
        int8_mode=False,
        strict_type_constraints=True,
<<<<<<< HEAD
    ):
=======
    ) -> TRTInterpreterResult:
>>>>>>> fccaa4a3
        # TODO hack, should check contents of args and remove fp16_mode probably
        self.fp16_mode = fp16_mode

        if int8_mode and not self.builder.platform_has_fast_int8:
            warnings.warn("Current platform doesn't support fast native int8!")

        if fp16_mode and not self.builder.platform_has_fast_fp16:
            warnings.warn("Current platform doesn't support fast native fp16!")

        self.input_specs_iter = 0
        super().run()

        self.builder.max_batch_size = max_batch_size
        builder_config = self.builder.create_builder_config()
        builder_config.max_workspace_size = max_workspace_size
        if fp16_mode:
            builder_config.set_flag(trt.BuilderFlag.FP16)

        if int8_mode:
            builder_config.set_flag(trt.BuilderFlag.INT8)

        if strict_type_constraints:
            builder_config.set_flag(trt.BuilderFlag.STRICT_TYPES)

        if self.optimization_profiles:
            for optimization_profile in self.optimization_profiles:
                builder_config.add_optimization_profile(optimization_profile)

        engine = self.builder.build_engine(self.network, builder_config)
        assert engine
        return engine, self._input_names, self._output_names

    def run_node(self, n):
        self._cur_node_name = str(n)
        # add "_itensor_to_tensor_meta"
        kwargs = dict(n.kwargs)
        kwargs["_itensor_to_tensor_meta"] = self._itensor_to_tensor_meta
        n.kwargs = kwargs

        # run the node
        trt_node = super().run_node(n)

        # remove "_itensor_to_tensor_meta"
        kwargs = dict(n.kwargs)
        del kwargs["_itensor_to_tensor_meta"]
        n.kwargs = kwargs

        if isinstance(trt_node, trt.tensorrt.ITensor):
            self._itensor_to_tensor_meta[trt_node] = n.meta.get("tensor_meta")

        return trt_node

    def placeholder(self, target, args, kwargs):
        self._input_names.append(target)
        shape, dtype, _, shape_ranges, has_batch_dim = self.input_specs[
            self.input_specs_iter
        ]
        self.input_specs_iter += 1

        if self.network.has_implicit_batch_dimension:
            if has_batch_dim:
                shape = shape[1:]
        else:
            for i, shape_range in enumerate(shape_ranges):
                assert self.optimization_profiles
                self.optimization_profiles[i].set_shape(target, *shape_range)

        return self.network.add_input(
            name=target, shape=tuple(shape), dtype=torch_dtype_to_trt(dtype)
        )

    def call_module(self, target, args, kwargs):
        assert isinstance(target, str)
        submod = self.fetch_attr(target)
        submod_type = getattr(submod, "_base_class_origin", type(submod))
        converter = CONVERTERS.get(submod_type)

        if not converter:
            raise RuntimeError(
<<<<<<< HEAD
                f"Conversion of module of type {type(submod)} not currently supported!"
=======
                f"Conversion of module of type {submod_type} not currently supported!"
>>>>>>> fccaa4a3
            )

        return converter(self.network, submod, args, kwargs, self._cur_node_name)

    def call_function(self, target, args, kwargs):
        converter = CONVERTERS.get(target)

        if not converter:
            raise RuntimeError(
                f"Conversion of function {torch.typename(target)} not currently supported!"
            )

        return converter(self.network, target, args, kwargs, self._cur_node_name)

    def call_method(self, target, args, kwargs):
        assert isinstance(target, str)
        converter = CONVERTERS.get(target)

        if not converter:
            raise RuntimeError(
                f"Conversion of method {target} not currently supported!"
            )

        return converter(self.network, target, args, kwargs, self._cur_node_name)

    def output(self, target, args, kwargs):
        assert len(args) == 1
        outputs = args[0] if isinstance(args[0], tuple) else (args[0],)

        if not all(isinstance(output, trt.tensorrt.ITensor) for output in outputs):
            raise RuntimeError("TensorRT requires all outputs to be Tensor!")

        for i, output in enumerate(outputs):
            name = f"output{i}"
            output.name = name
            self.network.mark_output(output)
            if self.fp16_mode and output.dtype == trt.float32:
                output.dtype = trt.float16
<<<<<<< HEAD
            else:
                output.dtype = trt.float32
=======
>>>>>>> fccaa4a3
            self._output_names.append(name)<|MERGE_RESOLUTION|>--- conflicted
+++ resolved
@@ -4,14 +4,11 @@
 import tensorrt as trt
 import torch
 import torch.fx
-<<<<<<< HEAD
-=======
 from torch.fx.node import _get_qualified_name
 from torch.fx.passes.shape_prop import TensorMetadata
 
 
 TRTInterpreterResult = Tuple[Any, Sequence[str], Sequence[str]]
->>>>>>> fccaa4a3
 
 
 # Borrowed from torch2trt
@@ -46,13 +43,7 @@
 
 
 class TRTModule(torch.nn.Module):
-<<<<<<< HEAD
-    def __init__(
-        self, engine=None, input_names=None, output_names=None, fp16_output=False
-    ):
-=======
     def __init__(self, engine=None, input_names=None, output_names=None):
->>>>>>> fccaa4a3
         super(TRTModule, self).__init__()
         self._register_state_dict_hook(TRTModule._on_state_dict)
         self.engine = engine
@@ -119,44 +110,6 @@
         self._initialize()
 
     def forward(self, *inputs):
-<<<<<<< HEAD
-        assert len(inputs) == len(
-            self.input_names
-        ), f"Wrong number of inputs, expect {len(self.input_names)} get {len(inputs)}."
-        batch_size = inputs[0].shape[0]
-        contiguous_inputs: List[torch.Tensor] = [i.contiguous() for i in inputs]
-        bindings: List[Any] = [None] * (len(self.input_names) + len(self.output_names))
-
-        for i, input_name in enumerate(self.input_names):
-            idx = self.engine.get_binding_index(input_name)
-            bindings[idx] = contiguous_inputs[i].data_ptr()
-
-            if not self.engine.has_implicit_batch_dimension:
-                self.context.set_binding_shape(idx, tuple(contiguous_inputs[i].shape))
-
-        # create output tensors
-        outputs: List[torch.Tensor] = []
-        for idx in range(len(inputs), len(inputs) + len(self.output_names)):
-            dtype = torch_dtype_from_trt(self.engine.get_binding_dtype(idx))
-
-            if self.engine.has_implicit_batch_dimension:
-                shape = (batch_size,) + tuple(self.engine.get_binding_shape(idx))
-            else:
-                shape = tuple(self.context.get_binding_shape(idx))
-
-            output = torch.empty(size=shape, dtype=dtype, device="cuda")
-            outputs.append(output)
-            bindings[idx] = output.data_ptr()
-
-        if self.engine.has_implicit_batch_dimension:
-            self.context.execute_async(
-                batch_size, bindings, torch.cuda.current_stream().cuda_stream
-            )
-        else:
-            self.context.execute_async_v2(
-                bindings, torch.cuda.current_stream().cuda_stream
-            )
-=======
         with torch.autograd.profiler.record_function("TRTModule:Forward"):
             self._check_initialized()
 
@@ -221,7 +174,6 @@
                     self.context.execute_async_v2(
                         bindings, torch.cuda.current_stream().cuda_stream
                     )
->>>>>>> fccaa4a3
 
             if len(outputs) == 1:
                 return outputs[0]
@@ -229,19 +181,12 @@
             return tuple(outputs)
 
     def enable_profiling(self):
-<<<<<<< HEAD
-        raise RuntimeError(
-            "Profiling is not supported right now because it requires calling"
-            " execute() instead of execute_async()."
-        )
-=======
         """
         Enable TensorRT profiling. After calling this function, TensorRT will report
         time spent on each layer in stdout for each forward run.
         """
         self._check_initialized()
 
->>>>>>> fccaa4a3
         if not self.context.profiler:
             self.context.profiler = trt.Profiler()
 
@@ -314,13 +259,7 @@
         elif not has_batch_dim:
             shape = (1,) + tuple(shape)
 
-<<<<<<< HEAD
-        inputs.append(
-            torch.randn(shape).to(dtype=dtype, device=device)
-        )
-=======
         inputs.append(torch.randn(shape).to(dtype=dtype, device=device))
->>>>>>> fccaa4a3
 
     return inputs
 
@@ -331,10 +270,7 @@
         module: torch.fx.GraphModule,
         input_specs: List[InputTensorSpec],
         explicit_batch_dimension: bool = False,
-<<<<<<< HEAD
-=======
         explicit_precision: bool = False,
->>>>>>> fccaa4a3
         logger_level=trt.Logger.WARNING,
     ):
         super().__init__(module)
@@ -347,12 +283,6 @@
             EXPLICIT_BATCH = 1 << (int)(
                 trt.NetworkDefinitionCreationFlag.EXPLICIT_BATCH
             )
-<<<<<<< HEAD
-            self.network = self.builder.create_network(EXPLICIT_BATCH)
-        else:
-            self.network = self.builder.create_network()
-
-=======
             flag |= EXPLICIT_BATCH
 
         if explicit_precision:
@@ -369,7 +299,6 @@
                 + "\n".join(f"{i}" for i in missing_ops)
             )
 
->>>>>>> fccaa4a3
         self.optimization_profiles: Optional[List] = None
         self.input_specs = input_specs
         self.input_specs_iter = 0
@@ -435,8 +364,6 @@
                 assert (
                     len(shape_ranges) == 0
                 ), "shape_ranges are provided for input that doesn't have dynamic dim."
-<<<<<<< HEAD
-=======
 
     def validate_conversion(self):
         missing_converter = set()
@@ -453,7 +380,6 @@
                     missing_converter.add(f"{node.op} {torch.typename(submod_type)}")
 
         return missing_converter
->>>>>>> fccaa4a3
 
     def run(
         self,
@@ -462,11 +388,7 @@
         fp16_mode=True,
         int8_mode=False,
         strict_type_constraints=True,
-<<<<<<< HEAD
-    ):
-=======
     ) -> TRTInterpreterResult:
->>>>>>> fccaa4a3
         # TODO hack, should check contents of args and remove fp16_mode probably
         self.fp16_mode = fp16_mode
 
@@ -546,11 +468,7 @@
 
         if not converter:
             raise RuntimeError(
-<<<<<<< HEAD
-                f"Conversion of module of type {type(submod)} not currently supported!"
-=======
                 f"Conversion of module of type {submod_type} not currently supported!"
->>>>>>> fccaa4a3
             )
 
         return converter(self.network, submod, args, kwargs, self._cur_node_name)
@@ -589,9 +507,4 @@
             self.network.mark_output(output)
             if self.fp16_mode and output.dtype == trt.float32:
                 output.dtype = trt.float16
-<<<<<<< HEAD
-            else:
-                output.dtype = trt.float32
-=======
->>>>>>> fccaa4a3
             self._output_names.append(name)