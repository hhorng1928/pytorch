--- conflicted
+++ resolved
@@ -453,11 +453,6 @@
             else:
                 constant = None
             out = wrap_output(inner_res, proxy_res, constant=constant, proxy_mode=self)
-<<<<<<< HEAD
-        else:
-            out = func_overload(*args, **kwargs)
-=======
->>>>>>> 316cb8a0
 
         def assert_proxy_tensor(e):
             if isinstance(e, torch.Tensor):
@@ -467,12 +462,7 @@
         # When we trace factory functions, we expect that tensor outputs are *always* ProxyTensors.
         # (Except for torch.tensor() constants handled through lift(), which is handled
         # specially further up).
-<<<<<<< HEAD
-        if self.trace_factory_functions:
-            pytree.tree_map(assert_proxy_tensor, out)
-=======
         pytree.tree_map(assert_proxy_tensor, out)
->>>>>>> 316cb8a0
         return out
 
 
