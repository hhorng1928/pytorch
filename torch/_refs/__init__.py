import builtins
import collections
import math
import operator
import warnings

from collections.abc import Iterable
from enum import Enum
from functools import partial, reduce, singledispatch, wraps
from typing import Callable, List, Optional, overload, Sequence, Tuple, Union

import torch

import torch._prims as prims
import torch._prims_common as utils
from torch._prims_common import (
    check,
    DeviceLikeType,
    Dim,
    DimsSequenceType,
    DimsType,
    dtype_to_type,
    ELEMENTWISE_TYPE_PROMOTION_KIND,
    FloatLike,
    IntLike,
    is_weakly_lesser_type,
    Number,
    NumberType,
    REDUCTION_OUTPUT_TYPE_KIND,
    ShapeType,
    StrideType,
    TensorLike,
    TensorLikeType,
    TensorOrNumberLikeType,
    TensorSequenceType,
)
from torch._prims_common.wrappers import (
    _maybe_convert_to_dtype,
    _maybe_resize_out,
    _safe_copy_out,
    elementwise_type_promotion_wrapper,
    elementwise_unary_scalar_wrapper,
    out_wrapper,
)
from torch.fx.experimental.symbolic_shapes import sym_float, sym_int

# Experimental module containing prototype Python references for existing
#   PyTorch operations.

__all__ = [
    #
    # Elementwise Unary References
    #
    "abs",
    "acos",
    "acosh",
    "asinh",
    "asin",
    "atan",
    "atanh",
    "bitwise_not",
    # "cbrt",  # No corresponding torch operation
    "ceil",
    "conj_physical",
    "cos",
    "cosh",
    "digamma",
    "erf",
    "erfinv",
    "erfc",
    "exp",
    "expm1",
    "exp2",
    "fill",
    "floor",
    "frac",
    "index_add",
    "index_copy",
    "index_copy_",
    "index_select",
    "index_fill",
    "index_fill_",
    "isfinite",
    "isinf",
    "isnan",
    "isreal",
    "i0",
    "lgamma",
    "log",
    "log1p",
    "log2",
    "log10",
    "log_softmax",
    "nan_to_num",
    "neg",
    "positive",
    "reciprocal",
    "round",  # TODO: model kwargs
    "sigmoid",
    "sgn",
    "sign",
    "signbit",
    "sin",
    "sinc",
    "sinh",
    "softmax",
    "sqrt",
    "square",
    "tan",
    "tanh",
    "trace",
    "trunc",
    #
    # Elementwise Binary References
    #
    "add",
    "atan2",
    "bitwise_and",
    "bitwise_left_shift",
    "bitwise_or",
    "bitwise_right_shift",
    "bitwise_xor",
    "clamp_min",
    # "complex",
    "copysign",
    "div",
    "eq",
    "float_power",
    "floor_divide",
    "fmax",
    "fmin",
    "fmod",
    "gcd",
    "ge",
    "gt",
    "heaviside",
    "hypot",
    "igamma",
    "igammac",
    "imag",
    "isclose",
    "lcm",
    # 'ldexp',
    "le",
    "logical_and",
    "logical_not",
    "logical_or",
    "logical_xor",
    "lt",
    # 'max', # implement with reductions
    "maximum",
    # 'min', # implement with reductions
    "minimum",
    "mul",
    "ne",
    "nextafter",
    # 'polar',  # abs, cos, sin
    "pow",
    "real",
    "rpow",
    "remainder",
    "rsub",
    "rtruediv",
    "rfloordiv",
    "sub",
    "true_divide",
    "trunc_divide",
    "xlogy",
    #
    # Elementwise Ternary References
    #
    "addcdiv",
    "addcmul",
    "clamp",
    #
    # Conditional references
    #
    "masked_fill",
    "where",
    #
    # Data conversion and movement references
    #
    "clone",
    "copy_to",  # TODO: add OpInfo (or implement .to)
    "item",  # TODO: add OpInfo
    "to",
    #
    # Reduction ops
    #
    "all",
    "amax",
    "amin",
    "any",
    "mean",
    "std_mean",
    "var_mean",
    "sum",
    "sum_to_size",
    "prod",
    "var",
    #
    # Linear algebra ops
    #
    "addr",
    #
    # View & Shape Ops
    #
    "atleast_1d",
    "atleast_2d",
    "atleast_3d",
    "as_strided",
    "broadcast_shapes",
    "broadcast_tensors",
    "broadcast_to",
    "cat",
    "chunk",
    "column_stack",
    "conj",
    "constant_pad_nd",
    "contiguous",
    "diag_embed",
    "diag",
    "diagonal",
    "diagonal_copy",
    "dsplit",
    "dstack",
    "expand",
    "expand_as",
    "flatten",
    "flip",
    "fliplr",
    "flipud",
    "hsplit",
    "hstack",
    "meshgrid",
    "movedim",
    "narrow",
    "narrow_copy",
    "native_layer_norm",
    "permute",
    "ravel",
    "repeat",
    "reshape",
    "roll",
    "rot90",
    "rsqrt",
    "stack",
    "swap_axes",  # alias for transpose
    "squeeze",
    "t",
    "T",
    "tensor_split",
    "transpose",
    "unfold",
    "unfold_copy",
    "unsqueeze",
    "view",
    "vsplit",
    "vstack",
    "unflatten",
    "unbind",
    "triu",
    "tril",
    "triu_indices",
    "tril_indices",
    #
    # Tensor Creation
    #
    "arange",
    "empty",
    "empty_like",
    "empty_strided",
    "eye",
    "full",
    "full_like",
    "linspace",
    "logspace",
    "ones",
    "ones_like",
    "randn",
    "scalar_tensor",
    "zeros",
    "zeros_like",
    #
    # Randomness References
    #
    "uniform",  # TODO: add OpInfo -- and testing for randomness?
    #
    # Test-related functions
    #
    "allclose",
    "equal",  # TODO: add OpInfo
    #
    # Statistical operations
    #
    "bucketize",
]

Tensor = torch.Tensor
DispatchKey = torch._C.DispatchKey  # type: ignore[attr-defined]


def _broadcast_shapes(*_shapes):
    shapes = tuple(
        (x,) if isinstance(x, IntLike) else x
        for x in filter(lambda x: x is not None, _shapes)
    )

    # Short-circuits on no input
    if len(shapes) == 0:
        return None

    # Type checking
    # TODO: make common validations available as utils
    for shape in shapes:
        assert isinstance(shape, Sequence)

    # Computes common shape
    common_shape = [
        1,
    ] * reduce(max, (len(shape) for shape in shapes))
    for shape in shapes:
        for idx in range(-1, -1 - len(shape), -1):
            if common_shape[idx] == 1:
                if shape[idx] < 0:
                    raise ValueError(
                        "Attempting to broadcast a dimension with negative length!"
                    )
                common_shape[idx] = shape[idx]
            elif shape[idx] != 1:
                if common_shape[idx] != shape[idx]:
                    raise RuntimeError(
                        "Attempting to broadcast a dimension of length ",
                        str(shape[idx]),
                        "!",
                    )

    return common_shape


def _maybe_broadcast(*args, preserve_cpu_scalar_tensors=True):
    # Computes common shape
    common_shape = _broadcast_shapes(
        *map(lambda t: t.shape if isinstance(t, TensorLike) else None, args)
    )

    def __maybe_broadcast(x, shape):
        if x is None:
            return None
        elif isinstance(x, Number):
            return x
        elif isinstance(x, TensorLike):
            if preserve_cpu_scalar_tensors and utils.is_cpu_scalar_tensor(x):
                return x

            if not utils.same_shape(x.shape, common_shape):
                return x.expand(common_shape)

            return x
        else:
            raise RuntimeError(
                "Unexpected type when broadcasting: " + str(type(x)) + "!"
            )

    return tuple(__maybe_broadcast(x, common_shape) for x in args)


# Utilities should come BEFORE this import
from torch._decomp import register_decomposition

#
# Elementwise unary references
#

infer_aten_op = object()

# TODO: add type promotion support
def _make_elementwise_unary_reference(
    type_promotion_kind,
    *,
    aten_op=infer_aten_op,
    extra_meta=None,
) -> Callable:
    def inner(prim: Callable):
        nonlocal aten_op

        @wraps(prim)
        @out_wrapper()
        @elementwise_unary_scalar_wrapper
        @elementwise_type_promotion_wrapper(
            type_promoting_args=("a",),
            type_promotion_kind=type_promotion_kind,
        )
        def _ref(a: TensorLikeType) -> TensorLikeType:
            if not isinstance(a, TensorLike):
                raise RuntimeError(
                    "Expected a tensor input for an elementwise unary operation!"
                )

            if extra_meta is not None:
                extra_meta(a)

            return prim(a)

        if aten_op is infer_aten_op:
            aten_op = getattr(torch.ops.aten, prim.__name__)
        if aten_op is not None:
            register_decomposition(aten_op)(_ref)

        return _ref

    return inner


@_make_elementwise_unary_reference(ELEMENTWISE_TYPE_PROMOTION_KIND.COMPLEX_TO_FLOAT)
def abs(a):
    return prims.abs(a)


@_make_elementwise_unary_reference(ELEMENTWISE_TYPE_PROMOTION_KIND.INT_TO_FLOAT)
def acos(a):
    return prims.acos(a)


@_make_elementwise_unary_reference(ELEMENTWISE_TYPE_PROMOTION_KIND.INT_TO_FLOAT)
def acosh(a):
    return prims.acosh(a)


@_make_elementwise_unary_reference(ELEMENTWISE_TYPE_PROMOTION_KIND.INT_TO_FLOAT)
def asin(a):
    return prims.asin(a)


@_make_elementwise_unary_reference(ELEMENTWISE_TYPE_PROMOTION_KIND.INT_TO_FLOAT)
def asinh(a):
    return prims.asinh(a)


@_make_elementwise_unary_reference(ELEMENTWISE_TYPE_PROMOTION_KIND.INT_TO_FLOAT)
def atan(a):
    return prims.atan(a)


@_make_elementwise_unary_reference(ELEMENTWISE_TYPE_PROMOTION_KIND.INT_TO_FLOAT)
def atanh(a):
    return prims.atanh(a)


@_make_elementwise_unary_reference(ELEMENTWISE_TYPE_PROMOTION_KIND.DEFAULT)
def bitwise_not(a):
    return prims.bitwise_not(a)


@_make_elementwise_unary_reference(ELEMENTWISE_TYPE_PROMOTION_KIND.DEFAULT)
def ceil(a):
    return prims.ceil(a)


@register_decomposition(torch.ops.aten.conj_physical)
@out_wrapper()
def conj_physical(input: TensorLikeType):
    if not utils.is_complex_dtype(input.dtype):
        return input
    return prims.conj_physical(input)


@_make_elementwise_unary_reference(ELEMENTWISE_TYPE_PROMOTION_KIND.INT_TO_FLOAT)
def cos(a):
    return prims.cos(a)


@_make_elementwise_unary_reference(ELEMENTWISE_TYPE_PROMOTION_KIND.INT_TO_FLOAT)
def cosh(a):
    return prims.cosh(a)


@_make_elementwise_unary_reference(ELEMENTWISE_TYPE_PROMOTION_KIND.INT_TO_FLOAT)
def digamma(a):
    return prims.digamma(a)


@_make_elementwise_unary_reference(ELEMENTWISE_TYPE_PROMOTION_KIND.INT_TO_FLOAT)
def erf(a):
    return prims.erf(a)


@_make_elementwise_unary_reference(ELEMENTWISE_TYPE_PROMOTION_KIND.INT_TO_FLOAT)
def erfinv(a):
    return prims.erf_inv(a)


@_make_elementwise_unary_reference(ELEMENTWISE_TYPE_PROMOTION_KIND.INT_TO_FLOAT)
def erfc(a):
    return prims.erfc(a)


@_make_elementwise_unary_reference(ELEMENTWISE_TYPE_PROMOTION_KIND.INT_TO_FLOAT)
def exp(a):
    return prims.exp(a)


@_make_elementwise_unary_reference(ELEMENTWISE_TYPE_PROMOTION_KIND.INT_TO_FLOAT)
def expm1(a):
    return prims.expm1(a)


@_make_elementwise_unary_reference(ELEMENTWISE_TYPE_PROMOTION_KIND.INT_TO_FLOAT)
def exp2(a):
    return prims.exp2(a)


# Fill has its own implementation because it has a value parameter
# CompositeImplicitAutograd - don't register decomp
@out_wrapper()
@elementwise_type_promotion_wrapper(
    type_promoting_args=("a,"),
    type_promotion_kind=ELEMENTWISE_TYPE_PROMOTION_KIND.NO_OPMATH,
)
def fill(a: TensorLikeType, value: NumberType) -> TensorLikeType:

    assert isinstance(a, TensorLike)
    assert isinstance(value, Number)

    python_type = utils.dtype_to_type(a.dtype)
    if not utils.is_weakly_lesser_type(type(value), python_type):
        msg = "value argument of type {0} cannot be safely cast to type {1}!".format(
            type(value), python_type
        )
        raise ValueError(msg)

    return prims.fill(a, value)


def fill_(a: TensorLikeType, value: NumberType) -> TensorLikeType:
    r = prims.fill(a, value)
    prims.copy_to(a, r)
    return a


def zero_(a: TensorLikeType) -> TensorLikeType:
    r = prims.fill(a, 0)
    prims.copy_to(a, r)
    return a


@_make_elementwise_unary_reference(ELEMENTWISE_TYPE_PROMOTION_KIND.DEFAULT)
def floor(a):
    return prims.floor(a)


@_make_elementwise_unary_reference(ELEMENTWISE_TYPE_PROMOTION_KIND.DEFAULT)
def frac(x: TensorLikeType) -> TensorLikeType:
    trunc_x = mul(floor(abs(x)), sign(x))
    return sub(x, trunc_x)


# imag does not use _make_elementwise_unary_reference because it does not support out
def imag(a: TensorLikeType) -> TensorLikeType:
    assert isinstance(a, TensorLike)
    utils.check(
        utils.is_complex_dtype(a.dtype), lambda: "imag only supports complex tensors."
    )
    return prims.imag(a)


@_make_elementwise_unary_reference(
    ELEMENTWISE_TYPE_PROMOTION_KIND.ALWAYS_BOOL,
    aten_op=None,  # CompositeImplicitAutograd
)
def isfinite(a: TensorLikeType) -> TensorLikeType:
    if utils.is_float_dtype(a.dtype) or utils.is_complex_dtype(a.dtype):
        return prims.isfinite(a)

    return ones_like(a, dtype=torch.bool)


@_make_elementwise_unary_reference(ELEMENTWISE_TYPE_PROMOTION_KIND.ALWAYS_BOOL)
def isinf(a: TensorLikeType) -> TensorLikeType:
    if utils.is_complex_dtype(a.dtype):
        return logical_or(isinf(real(a)), isinf(imag(a)))
    return logical_not(logical_or(isnan(a), isfinite(a)))


@_make_elementwise_unary_reference(ELEMENTWISE_TYPE_PROMOTION_KIND.ALWAYS_BOOL)
def isposinf(a: TensorLikeType) -> TensorLikeType:
    utils.check(
        not utils.is_complex_dtype(a.dtype),
        lambda: f"Complex dtype is not supported for isposinf, got dtype {a.dtype}",
    )
    if utils.is_float_dtype(a.dtype):
        return eq(a, float("inf"))
    return zeros_like(a, dtype=torch.bool)


@_make_elementwise_unary_reference(ELEMENTWISE_TYPE_PROMOTION_KIND.ALWAYS_BOOL)
def isneginf(a: TensorLikeType) -> TensorLikeType:
    utils.check(
        not utils.is_complex_dtype(a.dtype),
        lambda: f"Complex dtype is not supported for isneginf, got dtype {a.dtype}",
    )
    if utils.is_float_dtype(a.dtype):
        return eq(a, float("-inf"))
    return zeros_like(a, dtype=torch.bool)


@_make_elementwise_unary_reference(ELEMENTWISE_TYPE_PROMOTION_KIND.ALWAYS_BOOL)
def isnan(a: TensorLikeType) -> TensorLikeType:
    return prims.ne(a, a)


@_make_elementwise_unary_reference(
    ELEMENTWISE_TYPE_PROMOTION_KIND.ALWAYS_BOOL,
    aten_op=None,  # CompositeImplicitAutograd
)
def isreal(a: TensorLikeType) -> TensorLikeType:
    if utils.is_complex_dtype(a.dtype):
        return torch.imag(a) == 0
    return torch.ones_like(a, dtype=torch.bool)


# TODO: if this is special maybe it should be defined there and imported here?
@_make_elementwise_unary_reference(
    ELEMENTWISE_TYPE_PROMOTION_KIND.INT_TO_FLOAT, aten_op=torch.ops.aten.special_i0
)
def i0(a):
    return prims.bessel_i0(a)


@_make_elementwise_unary_reference(ELEMENTWISE_TYPE_PROMOTION_KIND.INT_TO_FLOAT)
def lgamma(a):
    return prims.lgamma(a)


# alias
mvlgamma = torch.special.multigammaln  # type: ignore[has-type]


@_make_elementwise_unary_reference(ELEMENTWISE_TYPE_PROMOTION_KIND.INT_TO_FLOAT)
def log(a):
    return prims.log(a)


@_make_elementwise_unary_reference(ELEMENTWISE_TYPE_PROMOTION_KIND.INT_TO_FLOAT)
def log1p(a):
    return prims.log1p(a)


@_make_elementwise_unary_reference(ELEMENTWISE_TYPE_PROMOTION_KIND.INT_TO_FLOAT)
def log2(a):
    return prims.log2(a)


@_make_elementwise_unary_reference(ELEMENTWISE_TYPE_PROMOTION_KIND.INT_TO_FLOAT)
def log10(a):
    return prims.log10(a)


# CompositeImplicitAutograd - don't register decomp
@out_wrapper()
def log_softmax(
    a: TensorLikeType,
    dim: int,
    dtype: Optional[torch.dtype] = None,
) -> TensorLikeType:
    result_dtype = dtype or a.dtype
    computation_dtype = utils.get_computation_dtype(result_dtype)
    a_ = _maybe_convert_to_dtype(a, computation_dtype)
    return _maybe_convert_to_dtype(a_ - logsumexp(a_, dim, keepdim=True), result_dtype)  # type: ignore[return-value]


@out_wrapper()
def logsumexp(
    a: TensorLikeType,
    dim: DimsType,
    keepdim: bool = False,
) -> TensorLikeType:
    dim = utils.canonicalize_dims(a.ndim, dim)
    # ATen specifies int[1] type dims which expands integers to tuples of length 1
    if not isinstance(dim, Iterable):
        dim = (dim,)
    if utils.is_float_dtype(a.dtype) or utils.is_complex_dtype(a.dtype):
        # For float and complex dtypes, we shift input to exp by a constant to avoid overflow
        a_max = amax(a, dim, keepdim=True)
        a_max = where(abs(a_max) == float("inf"), 0.0, a_max)
        a_max_squeezed = prims.squeeze(a_max, dim) if not keepdim else a_max
        result = log(sum(exp(a - a_max), dim, keepdim=keepdim)) + a_max_squeezed
    else:
        # This case covers boolean and integer dtypes and we use non-stabilized computation
        result = log(sum(exp(a), dim, keepdim=keepdim))
    return result


@register_decomposition(torch.ops.aten.nan_to_num)
@out_wrapper()
def nan_to_num(
    a: TensorLikeType,
    nan: Optional[NumberType] = 0.0,
    posinf: Optional[NumberType] = None,
    neginf: Optional[NumberType] = None,
) -> TensorLikeType:
    assert isinstance(a, TensorLike)

    if utils.is_boolean_dtype(a.dtype) or utils.is_integer_dtype(a.dtype):
        return clone(a)

    if nan is None:
        nan = 0.0

    if posinf is None:
        posinf = prims.maximum_value(a.dtype)

    if neginf is None:
        neginf = prims.minimum_value(a.dtype)

    result = where(isnan(a), nan, a)

    is_neg = signbit(a)
    is_neginf = bitwise_and(isinf(a), is_neg)
    result = where(is_neginf, neginf, result)

    is_posinf = bitwise_and(isinf(a), bitwise_not(is_neg))
    result = where(is_posinf, posinf, result)
    return result


def _neg_meta(a: TensorLikeType):
    if a.dtype is torch.bool:
        msg = "neg is not supported on bool tensors."
        raise RuntimeError(msg)


@_make_elementwise_unary_reference(
    ELEMENTWISE_TYPE_PROMOTION_KIND.DEFAULT, extra_meta=_neg_meta
)
def neg(a):
    return prims.neg(a)


# positive does not use _make_elementwise_unary_reference because it does not support out
# CompositeImplicitAutograd - don't register decomp
def positive(a: TensorLikeType) -> TensorLikeType:
    assert isinstance(a, TensorLike)
    if a.dtype is torch.bool:
        msg = "positive does not support bool tensors."
        raise RuntimeError(msg)
    return a


# real does not use _make_elementwise_unary_reference because it does not support out
def real(a: TensorLikeType) -> TensorLikeType:
    assert isinstance(a, TensorLike)
    if utils.is_complex_dtype(a.dtype):
        return prims.real(a)
    return a


@_make_elementwise_unary_reference(ELEMENTWISE_TYPE_PROMOTION_KIND.INT_TO_FLOAT)
def reciprocal(a):
    return prims.reciprocal(a)


# TODO: round takes additional kwargs
@_make_elementwise_unary_reference(
    ELEMENTWISE_TYPE_PROMOTION_KIND.DEFAULT,
    aten_op=None,  # TODO: this does need a decomp, but kwarg handling is needed
)
def round(a):
    return prims.round(a)


@_make_elementwise_unary_reference(ELEMENTWISE_TYPE_PROMOTION_KIND.INT_TO_FLOAT)
def rsqrt(a):
    return prims.rsqrt(a)


@_make_elementwise_unary_reference(ELEMENTWISE_TYPE_PROMOTION_KIND.INT_TO_FLOAT)
def sigmoid(a: TensorLikeType) -> TensorLikeType:
    return true_divide(1, add(1, exp(neg(a))))


@_make_elementwise_unary_reference(ELEMENTWISE_TYPE_PROMOTION_KIND.DEFAULT)
def sgn(a):
    if utils.is_complex_dtype(a.dtype):
        a_abs = a.abs()
        return torch.where(a_abs == 0, 0, a / a_abs)
    else:
        return a.sign()


@_make_elementwise_unary_reference(ELEMENTWISE_TYPE_PROMOTION_KIND.DEFAULT)
def sign(a):
    return prims.sign(a)


@_make_elementwise_unary_reference(ELEMENTWISE_TYPE_PROMOTION_KIND.ALWAYS_BOOL)
def signbit(a):
    return prims.signbit(a)


@_make_elementwise_unary_reference(ELEMENTWISE_TYPE_PROMOTION_KIND.INT_TO_FLOAT)
def sin(a):
    return prims.sin(a)


# Autograd note: This will give the right first derivative at zero (by chance),
# but not the right second derivative
@_make_elementwise_unary_reference(ELEMENTWISE_TYPE_PROMOTION_KIND.INT_TO_FLOAT)
def sinc(a):
    a = math.pi * a
    return torch.where(a == 0, 1, torch.sin(a) / a)


@_make_elementwise_unary_reference(ELEMENTWISE_TYPE_PROMOTION_KIND.INT_TO_FLOAT)
def sinh(a):
    return prims.sinh(a)


@_make_elementwise_unary_reference(ELEMENTWISE_TYPE_PROMOTION_KIND.INT_TO_FLOAT)
def sqrt(a):
    return prims.sqrt(a)


@_make_elementwise_unary_reference(
    ELEMENTWISE_TYPE_PROMOTION_KIND.BOOL_TO_LONG,
    aten_op=None,  # CompositeImplicitAutograd,
)
def square(a: TensorLikeType) -> TensorLikeType:
    return mul(a, a)


@_make_elementwise_unary_reference(ELEMENTWISE_TYPE_PROMOTION_KIND.INT_TO_FLOAT)
def tan(a):
    return prims.tan(a)


@_make_elementwise_unary_reference(ELEMENTWISE_TYPE_PROMOTION_KIND.INT_TO_FLOAT)
def tanh(a):
    return prims.tanh(a)


@_make_elementwise_unary_reference(ELEMENTWISE_TYPE_PROMOTION_KIND.DEFAULT)
def trunc(a):
    return prims.trunc(a)


def _make_elementwise_binary_reference(
    prim: Callable,
    *,
    type_promotion_kind,
    aten_op=infer_aten_op,
    has_out=True,
    supports_lhs_python_scalar=True,
    supports_rhs_python_scalar=True,
) -> Callable:
    @elementwise_type_promotion_wrapper(
        type_promoting_args=("a", "b"),
        type_promotion_kind=type_promotion_kind,
    )
    def _ref(
        a: Union[Tensor, NumberType],
        b: Union[Tensor, NumberType],
    ) -> Tensor:
        if not supports_lhs_python_scalar and isinstance(a, Number):
            raise ValueError(
                "Received a lhs Python scalar to an elementwise binary operation that does not accept lhs scalars!"
            )

        if not supports_rhs_python_scalar and isinstance(b, Number):
            raise ValueError(
                "Received a rhs Python scalar to an elementwise binary operation that does not accept rhs scalars!"
            )

        # TODO: enable this for operations that support it, like add
        if isinstance(a, Number) and isinstance(b, Number):
            raise ValueError(
                f"Receive two Number inputs to an elementwise binary operation {prim}!"
            )

        a, b = _maybe_broadcast(a, b)
        return prim(a, b)

    if has_out:
        _ref = out_wrapper()(_ref)

    if aten_op is infer_aten_op:
        aten_op = getattr(torch.ops.aten, prim.__name__.split(".")[0])
    if aten_op is not None:
        register_decomposition(aten_op)(_ref)

    return _ref


# Add has its own implementation because it has an alpha argument
@register_decomposition(torch.ops.aten.add)
@out_wrapper()
@elementwise_type_promotion_wrapper(
    type_promoting_args=("a", "b"),
    type_promotion_kind=ELEMENTWISE_TYPE_PROMOTION_KIND.DEFAULT,
)
def add(
    a: Union[TensorLikeType, NumberType],
    b: Union[TensorLikeType, NumberType],
    *,
    alpha: Optional[NumberType] = None,
):
    """
    Reference implementation of torch.add
    """

    if isinstance(a, Number) and isinstance(b, Number):
        raise ValueError(
            "Receive two Number inputs to an elementwise binary operation!"
        )

    a, b = _maybe_broadcast(a, b)

    if alpha is not None:
        dtype = a.dtype if isinstance(a, TensorLike) else b.dtype  # type: ignore[union-attr]
        python_type = utils.dtype_to_type(dtype)
        if python_type != bool and not utils.is_weakly_lesser_type(
            type(alpha), python_type
        ):
            msg = (
                "alpha argument of type {0} cannot be safely cast to type {1}!".format(
                    type(alpha), python_type
                )
            )
            raise ValueError(msg)
        b = prims.mul(b, alpha)

    return prims.add(a, b)


# TODO: add docstring
atan2 = _make_elementwise_binary_reference(
    prims.atan2,  # type: ignore[has-type]
    type_promotion_kind=ELEMENTWISE_TYPE_PROMOTION_KIND.INT_TO_FLOAT,
    supports_lhs_python_scalar=False,
    supports_rhs_python_scalar=False,
)

# TODO: add docstring
bitwise_and = _make_elementwise_binary_reference(
    prims.bitwise_and,  # type: ignore[has-type]
    type_promotion_kind=ELEMENTWISE_TYPE_PROMOTION_KIND.DEFAULT,
)

# TODO: add docstring
bitwise_left_shift = _make_elementwise_binary_reference(
    prims.shift_left,  # type: ignore[has-type]
    type_promotion_kind=ELEMENTWISE_TYPE_PROMOTION_KIND.DEFAULT,
    aten_op=torch.ops.aten.bitwise_left_shift,  # prim/aten name mismatch
)

# TODO: add docstring
bitwise_or = _make_elementwise_binary_reference(
    prims.bitwise_or,  # type: ignore[has-type]
    type_promotion_kind=ELEMENTWISE_TYPE_PROMOTION_KIND.DEFAULT,
)

# TODO: add docstring
bitwise_right_shift = _make_elementwise_binary_reference(
    prims.shift_right_arithmetic,  # type: ignore[has-type]
    type_promotion_kind=ELEMENTWISE_TYPE_PROMOTION_KIND.DEFAULT,
    aten_op=torch.ops.aten.bitwise_right_shift,  # prim/aten name mismatch
)

# TODO: add docstring
bitwise_xor = _make_elementwise_binary_reference(
    prims.bitwise_xor,  # type: ignore[has-type]
    type_promotion_kind=ELEMENTWISE_TYPE_PROMOTION_KIND.DEFAULT,
)


def _copysign(
    a: Union[TensorLikeType, NumberType], b: Union[TensorLikeType, NumberType]
):
    if isinstance(b, Number) and isinstance(a, Tensor):
        b = scalar_tensor(b, dtype=a.dtype, device=a.device)
    elif isinstance(a, Tensor) and isinstance(b, Tensor) and a.device != b.device:
        msg = "Expected divisor (b) to be on the same device ({0}) as dividend (a), but it is found on {1}!".format(
            a.device, b.device
        )
        raise RuntimeError(msg)
    return where(signbit(b), neg(abs(a)), abs(a))


# TODO: add docstring
copysign = _make_elementwise_binary_reference(
    _copysign,
    type_promotion_kind=ELEMENTWISE_TYPE_PROMOTION_KIND.INT_TO_FLOAT,
    supports_lhs_python_scalar=False,
    aten_op=torch.ops.aten.copysign,
)

# TODO: add docstring
# complex =  _make_elementwise_binary_reference(prims.complex, type_promotion_kind=ELEMENTWISE_TYPE_PROMOTION_KIND.DEFAULT)


@register_decomposition(torch.ops.aten.div)
@out_wrapper()
def div(
    a: Union[TensorLikeType, NumberType],
    b: Union[TensorLikeType, NumberType],
    *,
    rounding_mode: Optional[str] = None,
):
    """
    Reference implementation of torch.div
    """
    if rounding_mode is None:
        return true_divide(a, b)
    elif rounding_mode == "trunc":
        return trunc_divide(a, b)
    elif rounding_mode == "floor":
        return floor_divide(a, b)
    else:
        msg = (
            "div expected rounding_mode to be one of None, 'trunc', or 'floor' "
            "but found {0}.".format(rounding_mode)
        )
        raise ValueError(msg)


# TODO: add docstring
eq = _make_elementwise_binary_reference(
    prims.eq,  # type: ignore[has-type]
    type_promotion_kind=ELEMENTWISE_TYPE_PROMOTION_KIND.ALWAYS_BOOL,
    supports_lhs_python_scalar=False,
)


def _pow(
    a: Union[TensorLikeType, NumberType],
    b: Union[TensorLikeType, NumberType],
) -> TensorLikeType:
    assert isinstance(a, TensorLikeType) or isinstance(b, TensorLikeType)

    if isinstance(b, Number):
        if b == 1.0:
            return a.clone()  # type: ignore[return-value,union-attr]
        elif b == 2.0:
            return a * a  # type: ignore[return-value]
        elif b == 0.5:
            return torch.sqrt(a)  # type: ignore[arg-type]
    return prims.pow(a, b)


# TODO: add docstring
pow = _make_elementwise_binary_reference(
    _pow,
    type_promotion_kind=ELEMENTWISE_TYPE_PROMOTION_KIND.BOOL_TO_LONG,
    aten_op=torch.ops.aten.pow,
)

# TODO: add docstring
# Float power has its own implementation because it has unique type promotion.
# NB: aten_op not registered because CompositeExplicitAutograd
@out_wrapper()
def float_power(
    a: Union[TensorLikeType, NumberType],
    b: Union[TensorLikeType, NumberType],
) -> Tensor:

    if isinstance(a, Number) and isinstance(b, Number):
        raise ValueError(
            "Receive two Number inputs to an elementwise binary operation!"
        )

    # Handles type promotion
    dtype = utils.get_higher_dtype(a, b)
    assert dtype is not None
    if utils.is_complex_dtype(dtype):
        dtype = torch.complex128
    else:
        dtype = torch.float64

    # Float power has the following contiguous cast behavior to be
    # consistent with its C++ impl
    if isinstance(a, TensorLike) and a.dtype != dtype:
        a = prims.to_dtype(a, dtype)
    if isinstance(b, TensorLike) and b.dtype != dtype:
        b = prims.to_dtype(b, dtype)

    a, b = _maybe_broadcast(a, b)
    return pow(a, b)


# >>> a = torch.tensor(-0.2500, dtype=torch.float64)
# tensor(-0.250000000000000, dtype=torch.float64)
#
# >>> b = torch.tensor(-0.0010, dtype=torch.float64)
# tensor(-0.001000000000000, dtype=torch.float64)
#
# Note: In this case, casting float to double will expand the float mantissa with zeros,
# while creating a double generates a distinct mantissa.
# >>> torch.tensor(-0.001).to(dtype=torch.float64)
# tensor(-0.001000000047497, dtype=torch.float64)
#
# Floor Division
# The difference is caused because torch.remainder(a, b) = -0.001.
#
# >>> torch.floor(torch.true_divide(a, b))
# tensor(250., dtype=torch.float64)
#
# >>> torch.div(a, b, rounding_mode='floor')
# tensor(249., dtype=torch.float64)
#
# Definition: a // b = (a - remainder(a, b)) / b
# >>> torch.true_divide(torch.sub(a, torch.remainder(a, b)), b)
# tensor(249., dtype=torch.float64)
#
# For reference, see CPython's implementation:
# https://github.com/python/cpython/blob/ace008c531dd685a30c1dd68f9b5ba35f20171cf/Objects/floatobject.c#L636
def _floor_divide(
    a: Union[TensorLikeType, NumberType], b: Union[TensorLikeType, NumberType]
):
    # Wrap scalars because some references only accept tensor arguments.
    if isinstance(a, Number) and isinstance(b, Number):
        a = scalar_tensor(a)
        b = scalar_tensor(b)
    elif isinstance(b, Number) and isinstance(a, Tensor):
        b = scalar_tensor(b, dtype=a.dtype, device=a.device)
    elif isinstance(a, Number) and isinstance(b, Tensor):
        a = scalar_tensor(a, dtype=b.dtype, device=b.device)
    elif isinstance(a, Tensor) and isinstance(b, Tensor) and a.device != b.device:
        if a.device == torch.device("cpu"):
            msg = "Expected divisor (b) to be on the same device ({0}) as dividend (a), but it is found on {1}!".format(
                a.device, b.device
            )
            raise RuntimeError(msg)
        else:
            b = prims.device_put(b, device=a.device)

    assert isinstance(a, Tensor) and isinstance(b, Tensor)
    dtype = a.dtype
    if utils.is_float_dtype(dtype):
        return _floor_divide_float(a, b)
    elif utils.is_integer_dtype(dtype):
        return _floor_divide_integer(a, b)
    else:
        check(False, lambda: f"{dtype} not supported for floor_divide")


def _floor_divide_integer(a: Tensor, b: Tensor) -> Tensor:
    a, b = _maybe_broadcast(a, b)

    if not a.dtype.is_signed:
        return prims.div(a, b)

    # Convert truncation to flooring:
    offset = (torch.signbit(a) != torch.signbit(b)).logical_and(torch.fmod(a, b) != 0)
    return prims.div(a, b) - prims.convert_element_type(offset, a.dtype)


def _floor_divide_float(a: Tensor, b: Tensor) -> Tensor:
    mod = fmod(a, b)
    div = true_divide(sub(a, mod), b)

    # Ensure that the remainder has the same sign as denominator
    different_signed_inputs = bitwise_xor(lt(a, 0), lt(b, 0))
    non_zero_remainder = ne(mod, 0)
    mask = bitwise_and(non_zero_remainder, different_signed_inputs)
    div = where(mask, sub(div, 1), div)

    # Map quotient to nearest integer value
    floor_div = floor(div)
    mask = gt(sub(div, floor_div), 0.5)
    floor_div = where(mask, add(floor_div, 1), floor_div)

    basic_div = true_divide(a, b)
    zero_tensor = scalar_tensor(0, dtype=basic_div.dtype, device=basic_div.device)

    # If quotient is zero, copy signbit from true_divide quotient
    floor_div = where(ne(div, 0), floor_div, copysign(zero_tensor, basic_div))

    # If denominator is zero, then follow true_divide behavior
    return where(ne(b, 0), floor_div, basic_div)


# TODO: add docstring
floor_divide = _make_elementwise_binary_reference(
    _floor_divide,
    type_promotion_kind=utils.ELEMENTWISE_TYPE_PROMOTION_KIND.DEFAULT,
    aten_op=torch.ops.aten.floor_divide,
)


# TODO: add docstring
fmax = _make_elementwise_binary_reference(
    prims.fmax,  # type: ignore[has-type]
    type_promotion_kind=ELEMENTWISE_TYPE_PROMOTION_KIND.DEFAULT,
    aten_op=torch.ops.aten.fmax,
    supports_lhs_python_scalar=False,
    supports_rhs_python_scalar=False,
)

# TODO: add docstring
fmin = _make_elementwise_binary_reference(
    prims.fmin,  # type: ignore[has-type]
    type_promotion_kind=ELEMENTWISE_TYPE_PROMOTION_KIND.DEFAULT,
    aten_op=torch.ops.aten.fmin,
    supports_lhs_python_scalar=False,
    supports_rhs_python_scalar=False,
)

# TODO: add docstring
fmod = _make_elementwise_binary_reference(
    prims.fmod,  # type: ignore[has-type]
    type_promotion_kind=ELEMENTWISE_TYPE_PROMOTION_KIND.DEFAULT,
    aten_op=torch.ops.aten.fmod,
    supports_lhs_python_scalar=False,
    supports_rhs_python_scalar=True,
)

# TODO: add docstring
gcd = _make_elementwise_binary_reference(
    prims.gcd,  # type: ignore[has-type]
    type_promotion_kind=ELEMENTWISE_TYPE_PROMOTION_KIND.DEFAULT,
    aten_op=torch.ops.aten.gcd,
    supports_lhs_python_scalar=False,
    supports_rhs_python_scalar=False,
)

# TODO: add docstring
ge = _make_elementwise_binary_reference(
    prims.ge,  # type: ignore[has-type]
    type_promotion_kind=ELEMENTWISE_TYPE_PROMOTION_KIND.ALWAYS_BOOL,
    supports_lhs_python_scalar=False,
)

# TODO: add docstring
gt = _make_elementwise_binary_reference(
    prims.gt,  # type: ignore[has-type]
    type_promotion_kind=ELEMENTWISE_TYPE_PROMOTION_KIND.ALWAYS_BOOL,
    supports_lhs_python_scalar=False,
)


def _heaviside(input: TensorLikeType, values: TensorLikeType) -> TensorLikeType:
    input_eq_zero = eq(input, 0)
    input_lt_zero = logical_or(lt(input, 0), isnan(input))
    zeros_and_ones = where(input_lt_zero, 0, 1)
    output = where(input_eq_zero, values, zeros_and_ones)
    return output


heaviside = _make_elementwise_binary_reference(
    _heaviside,
    type_promotion_kind=ELEMENTWISE_TYPE_PROMOTION_KIND.NO_OPMATH,
    supports_lhs_python_scalar=False,
    supports_rhs_python_scalar=False,
    aten_op=torch.ops.aten.heaviside,
)

hypot = _make_elementwise_binary_reference(
    prims.hypot,  # type: ignore[has-type]
    type_promotion_kind=ELEMENTWISE_TYPE_PROMOTION_KIND.DEFAULT,
    supports_lhs_python_scalar=False,
    supports_rhs_python_scalar=False,
)

igamma = _make_elementwise_binary_reference(
    prims.igamma,  # type: ignore[has-type]
    type_promotion_kind=ELEMENTWISE_TYPE_PROMOTION_KIND.INT_TO_FLOAT,
    supports_lhs_python_scalar=False,
    supports_rhs_python_scalar=False,
)

igammac = _make_elementwise_binary_reference(
    prims.igammac,  # type: ignore[has-type]
    type_promotion_kind=ELEMENTWISE_TYPE_PROMOTION_KIND.INT_TO_FLOAT,
    supports_lhs_python_scalar=False,
    supports_rhs_python_scalar=False,
)


def _check_close_args(
    name: str,
    a: TensorLikeType,
    b: TensorLikeType,
    rtol: float,
    atol: float,
) -> None:
    check(
        a.dtype == b.dtype,
        lambda: "{0}: Attempting to compare tensors of different dtypes {1} and {2}!".format(
            name, a.dtype, b.dtype
        ),
        ValueError,
    )
    check(
        rtol >= 0,
        lambda: "{0}: rtol must be greater than or equal to zero, but got {1}!".format(
            name, rtol
        ),
    )
    check(
        atol >= 0,
        lambda: "{0}: atol must be greater than or equal to zero, but got {1}!".format(
            name, atol
        ),
    )


# CompositeImplicitAutograd - don't register decomp
def isclose(
    a: TensorLikeType,
    b: TensorLikeType,
    rtol: float = 1e-05,
    atol: float = 1e-08,
    equal_nan: bool = False,
) -> TensorLikeType:
    _check_close_args(name="torch.isclose", a=a, b=b, rtol=rtol, atol=atol)

    close = eq(a, b)
    if equal_nan and (utils.is_float_dtype(a.dtype) or utils.is_complex_dtype(a.dtype)):
        close = logical_or(close, logical_and(isnan(a), isnan(b)))

    # Note: In case of zero tolerances the closeness inequality degenerates to an equality check.
    # In this case, the short-circuit prevents false positives as detailed in the paragraph below.
    if atol == 0 and rtol == 0:
        return close

    # Note [closeness error computation]
    # atol and rtol are provided as doubles, so the computation
    # rtol * other will produce a float or complex tensor.
    # When the difference (self - other) is compared to it then the
    # tensor representing the difference will also be cast to float or complex.
    # However, since (self - other) in uint8 is very likely to produce a
    # negative value, this moves the cast forward so the difference is
    # always computed in a float or complex type.
    # If the values of the integer tensors cannot be exactly represented
    # by the default scalar type then this may cause an incorrect result.
    if not utils.is_float_dtype(a.dtype) and not utils.is_complex_dtype(a.dtype):
        a = prims.convert_element_type(a, torch.get_default_dtype())
        b = prims.convert_element_type(b, torch.get_default_dtype())

    allowed_error = add(atol, abs(mul(b, rtol)))
    actual_error = abs(sub(a, b))

    # Computes finite closeness
    result = logical_or(
        close, logical_and(isfinite(actual_error), le(actual_error, allowed_error))
    )

    return result


def _lcm(a: TensorLikeType, b: TensorLikeType):
    dtype = a.dtype
    promote_to_int = dtype in (torch.int8, torch.int16)
    if promote_to_int:
        a = prims.convert_element_type(a, torch.int32)
        b = prims.convert_element_type(b, torch.int32)

    g = torch.gcd(a, b)
    # Avoid division by zero in case gcd(0, 0) == 0
    g = torch.where(g == 0, 1, g)
    res = torch.abs(prims.div(a, g) * b)
    return res if not promote_to_int else prims.convert_element_type(res, dtype)


# TODO: add docstring
lcm = _make_elementwise_binary_reference(
    _lcm,
    type_promotion_kind=ELEMENTWISE_TYPE_PROMOTION_KIND.DEFAULT,
    aten_op=torch.ops.aten.lcm,
    supports_lhs_python_scalar=False,
    supports_rhs_python_scalar=False,
)


# TODO: add docstring
le = _make_elementwise_binary_reference(
    prims.le,  # type: ignore[has-type]
    type_promotion_kind=ELEMENTWISE_TYPE_PROMOTION_KIND.ALWAYS_BOOL,
    supports_lhs_python_scalar=False,
)


def _logical_and(a: TensorLikeType, b: TensorLikeType):
    if not utils.is_boolean_dtype(a.dtype):
        a = a != 0
    if not utils.is_boolean_dtype(b.dtype):
        b = b != 0
    return a & b


logical_and = _make_elementwise_binary_reference(
    _logical_and,
    type_promotion_kind=ELEMENTWISE_TYPE_PROMOTION_KIND.ALWAYS_BOOL,
    aten_op=torch.ops.aten.logical_and,
)


@_make_elementwise_unary_reference(
    ELEMENTWISE_TYPE_PROMOTION_KIND.ALWAYS_BOOL, aten_op=torch.ops.aten.logical_not
)
def logical_not(a: TensorLikeType):
    if not utils.is_boolean_dtype(a.dtype):
        return a == 0
    return ~a


def _logical_or(a: TensorLikeType, b: TensorLikeType):
    if not utils.is_boolean_dtype(a.dtype):
        a = a != 0
    if not utils.is_boolean_dtype(b.dtype):
        b = b != 0
    return bitwise_or(a, b)


logical_or = _make_elementwise_binary_reference(
    _logical_or,
    type_promotion_kind=ELEMENTWISE_TYPE_PROMOTION_KIND.ALWAYS_BOOL,
    aten_op=torch.ops.aten.logical_or,
)


def _logical_xor(a: TensorLikeType, b: TensorLikeType):
    if not utils.is_boolean_dtype(a.dtype):
        a = a != 0
    if not utils.is_boolean_dtype(b.dtype):
        b = b != 0
    return a ^ b


# TODO: skip unnecessary conversion of long to float
logical_xor = _make_elementwise_binary_reference(
    _logical_xor,
    type_promotion_kind=ELEMENTWISE_TYPE_PROMOTION_KIND.ALWAYS_BOOL,
    aten_op=torch.ops.aten.logical_xor,
)


# TODO: add docstring
lt = _make_elementwise_binary_reference(
    prims.lt,  # type: ignore[has-type]
    type_promotion_kind=ELEMENTWISE_TYPE_PROMOTION_KIND.ALWAYS_BOOL,
    supports_lhs_python_scalar=False,
)

# TODO: add docstring
maximum = _make_elementwise_binary_reference(
    prims.maximum,  # type: ignore[has-type]
    type_promotion_kind=ELEMENTWISE_TYPE_PROMOTION_KIND.DEFAULT,
)

# TODO: add docstring
minimum = _make_elementwise_binary_reference(
    prims.minimum,  # type: ignore[has-type]
    type_promotion_kind=ELEMENTWISE_TYPE_PROMOTION_KIND.DEFAULT,
)

# TODO: add docstring
mul = _make_elementwise_binary_reference(
    prims.mul,  # type: ignore[has-type]
    type_promotion_kind=ELEMENTWISE_TYPE_PROMOTION_KIND.DEFAULT,
)

# TODO: add docstring
ne = _make_elementwise_binary_reference(
    prims.ne,  # type: ignore[has-type]
    type_promotion_kind=ELEMENTWISE_TYPE_PROMOTION_KIND.ALWAYS_BOOL,
    supports_lhs_python_scalar=False,
)

# TODO: add docstring
nextafter = _make_elementwise_binary_reference(
    prims.nextafter,  # type: ignore[has-type]
    type_promotion_kind=ELEMENTWISE_TYPE_PROMOTION_KIND.NO_OPMATH,
    supports_lhs_python_scalar=False,
    supports_rhs_python_scalar=False,
)

# TODO: add docstring
remainder = _make_elementwise_binary_reference(
    prims.remainder,  # type: ignore[has-type]
    type_promotion_kind=ELEMENTWISE_TYPE_PROMOTION_KIND.DEFAULT,
    aten_op=torch.ops.aten.remainder,
)

# reverse sub
def rsub(
    a: Union[TensorLikeType, NumberType],
    b: Union[TensorLikeType, NumberType],
    *,
    alpha: Optional[NumberType] = None,
):
    if isinstance(a, Number):
        msg = "Received a Number for the first argument, but expected a Tensor"
        raise ValueError(msg)
    return sub(b, a, alpha=alpha)


# TODO: add docstring
# TODO: consider refactoring this with add impl
# sub has its own implementation because it has an alpha argument
@register_decomposition(torch.ops.aten.sub)
@out_wrapper()
@elementwise_type_promotion_wrapper(
    type_promoting_args=("a", "b"),
    type_promotion_kind=ELEMENTWISE_TYPE_PROMOTION_KIND.DEFAULT,
)
def sub(
    a: Union[TensorLikeType, NumberType],
    b: Union[TensorLikeType, NumberType],
    *,
    alpha: Optional[NumberType] = None,
):
    """
    Reference implementation of torch.sub
    """

    if isinstance(a, Number) and isinstance(b, Number):
        raise ValueError(
            "Receive two Number inputs to an elementwise binary operation!"
        )

    a, b = _maybe_broadcast(a, b)

    if alpha is not None:
        dtype = a.dtype if isinstance(a, TensorLike) else b.dtype  # type: ignore[union-attr]
        python_type = utils.dtype_to_type(dtype)
        if not utils.is_weakly_lesser_type(type(alpha), python_type):
            msg = (
                "alpha argument of type {0} cannot be safely cast to type {1}!".format(
                    type(alpha), python_type
                )
            )
            raise ValueError(msg)
        b = prims.mul(b, alpha)

    return prims.sub(a, b)


# TODO: add docstring
true_divide = _make_elementwise_binary_reference(
    prims.div,  # type: ignore[has-type]
    type_promotion_kind=ELEMENTWISE_TYPE_PROMOTION_KIND.INT_TO_FLOAT,
    aten_op=None,  # CompositeImplicitAutograd
)


@register_decomposition(torch.ops.aten.xlogy)
@out_wrapper()
@elementwise_type_promotion_wrapper(
    type_promoting_args=("a", "b"),
    type_promotion_kind=ELEMENTWISE_TYPE_PROMOTION_KIND.INT_TO_FLOAT,
)
def xlogy(a: Union[TensorLikeType, NumberType], b: Union[TensorLikeType, NumberType]):
    utils.check(
        isinstance(a, TensorLike) or isinstance(b, TensorLike),
        lambda: 'Expected either argument a or b to be a Tensor"',
    )

    # Operations like eq and log do not handle scalar values, so we convert them to scalar_tensors.
    if isinstance(b, TensorLike) and isinstance(a, Number):
        a = scalar_tensor(a, dtype=b.dtype, device=b.device)
    elif isinstance(a, TensorLike) and isinstance(b, Number):
        b = scalar_tensor(b, dtype=a.dtype, device=a.device)

    # mypy: expected "Tensor"
    assert isinstance(a, TensorLike)
    assert isinstance(b, TensorLike)
    rhs = torch.where(torch.eq(a, 0), 0, torch.mul(a, torch.log(b)))
    return torch.where(torch.isnan(b), float("nan"), rhs)


def _trunc_divide(
    a: Union[TensorLikeType, NumberType], b: Union[TensorLikeType, NumberType]
):
    dtype = utils.get_dtype(a)
    if utils.is_integer_dtype(dtype):
        return prims.div(a, b)

    return trunc(prims.div(a, b))


# TODO: add docstring
trunc_divide = _make_elementwise_binary_reference(
    _trunc_divide,
    type_promotion_kind=utils.ELEMENTWISE_TYPE_PROMOTION_KIND.DEFAULT,
    aten_op=None,  # CompositeImplicitAutograd
)

#
# Elementwise Ternary References
#


@register_decomposition(torch.ops.aten.addcdiv)
@out_wrapper()
@elementwise_type_promotion_wrapper(
    type_promoting_args=("self", "tensor1", "tensor2"),
    type_promotion_kind=ELEMENTWISE_TYPE_PROMOTION_KIND.INT_TO_FLOAT,
)
def addcdiv(
    self: TensorLikeType,
    tensor1: TensorLikeType,
    tensor2: TensorLikeType,
    *,
    value: NumberType = 1,
) -> TensorLikeType:
    """
    Reference implementation of torch.addcdiv
    """
    if value is not None:
        dtype = self.dtype  # no scalars allowed, see add
        python_type = utils.dtype_to_type(dtype)
        check(
            utils.is_weakly_lesser_type(type(value), python_type),
            lambda: "value argument of type {0} cannot be safely cast to type {1}!".format(
                type(value), python_type
            ),
            exc_type=ValueError,
        )

    return self + value * tensor1 / tensor2


@register_decomposition(torch.ops.aten.addcmul)
@out_wrapper()
@elementwise_type_promotion_wrapper(
    type_promoting_args=("self", "tensor1", "tensor2"),
    type_promotion_kind=ELEMENTWISE_TYPE_PROMOTION_KIND.DEFAULT,
)
def addcmul(
    self: TensorLikeType,
    tensor1: TensorLikeType,
    tensor2: TensorLikeType,
    *,
    value: NumberType = 1,
) -> TensorLikeType:
    """
    Reference implementation of torch.addcmul
    """
    if value is not None:
        dtype = self.dtype  # no scalars allowed, see add
        python_type = utils.dtype_to_type(dtype)
        check(
            utils.is_weakly_lesser_type(type(value), python_type),
            lambda: "value argument of type {0} cannot be safely cast to type {1}!".format(
                type(value), python_type
            ),
            exc_type=ValueError,
        )

    return self + value * tensor1 * tensor2


@register_decomposition(torch.ops.aten.clamp)
@out_wrapper()
@elementwise_type_promotion_wrapper(
    type_promoting_args=("a", "min", "max"),
    type_promotion_kind=ELEMENTWISE_TYPE_PROMOTION_KIND.DEFAULT,
)
def clamp(
    a: TensorLikeType,
    min: Optional[TensorOrNumberLikeType] = None,
    max: Optional[TensorOrNumberLikeType] = None,
) -> TensorLikeType:
    # NOTE: grad behavior with implementation `where` is not consistent on `nan`
    if min is None and max is None:
        msg = "clamp called but both min and max are none!"
        raise ValueError(msg)
    if min is not None:
        a_isnan = torch.isnan(a)
        condition = torch.bitwise_or(torch.ge(a, min), a_isnan)  # type: ignore[arg-type]
        # we should also propagate `nan` coming from boundaries. However, that's
        # not necessary since `ge` would already `False` when either operands has
        # a `nan`. So this line below is redundant
        #   `condition = bitwise_and(condition, bitwise_not(isnan(min)))`
        a = torch.where(condition, a, min)  # type: ignore[arg-type]
    if max is not None:
        a_isnan = torch.isnan(a)
        # same as above, no need to adjust `nan` from `max`
        condition = torch.bitwise_or(torch.le(a, max), a_isnan)  # type: ignore[arg-type]
        a = torch.where(condition, a, max)  # type: ignore[arg-type]

    return a


@register_decomposition(torch.ops.aten.clamp_min)
@out_wrapper()
def clamp_min(
    self: TensorLikeType,
    min: TensorOrNumberLikeType = None,
) -> TensorLikeType:
    return torch.clamp(self, min=min)  # type: ignore[arg-type]


@register_decomposition(torch.ops.aten.clamp_max)
@out_wrapper()
def clamp_max(
    self: TensorLikeType,
    max: TensorOrNumberLikeType = None,
) -> TensorLikeType:
    return torch.clamp(self, max=max)  # type: ignore[arg-type]


#
# Conditional references
#

# https://pytorch.org/docs/stable/generated/torch.where.html
# TODO: implement alternate where
@register_decomposition(torch.ops.aten.where)
@out_wrapper()
@elementwise_type_promotion_wrapper(
    type_promoting_args=("a", "b"),
    type_promotion_kind=ELEMENTWISE_TYPE_PROMOTION_KIND.NO_OPMATH,
)
def where(
    pred: Tensor,
    a: Optional[TensorOrNumberLikeType] = None,
    b: Optional[TensorOrNumberLikeType] = None,
):
    """ """

    if a is None or b is None:
        raise NotImplementedError

    utils.check_same_device(pred, a, b, allow_cpu_scalar_tensors=True)
    check(
        pred.dtype is torch.bool,
        lambda: f"expected predicate to be bool, got {pred.dtype}",
    )

    pred, a, b = _maybe_broadcast(pred, a, b)
    return prims.where(pred, a, b)


#
# Data Movement References
#
@register_decomposition(torch.ops.aten.clone)
def clone(
    a: TensorLikeType, *, memory_format: torch.memory_format = torch.preserve_format
) -> TensorLikeType:
    result = prims.clone(a, memory_format=memory_format)
    return result


def copy_to(a: Tensor, b: Tensor, *, allow_cross_device=True):
    if not allow_cross_device and a.device != b.device:
        msg = "Attempting to copy from device {0} to device {1}, but cross-device copies are not allowed!".format(
            b.device, a.device
        )
        raise RuntimeError(msg)

    return prims.copy_to(a, b)


@register_decomposition(torch.ops.aten.item)
def item(a: TensorLikeType) -> NumberType:
    if a.numel() != 1:
        msg = f"Can't convert a tensor with {a.numel()} elements to a number!"
        raise ValueError(msg)

    # NOTE: explicit conversion is necessary for bool!
    # See https://github.com/pytorch/pytorch/issues/78071
    number_type = utils.dtype_to_type(a.dtype)
    return number_type(prims.item(a))


# fast path when `to` returns an alias to input. This mimics the same function in aten
def _to_will_alias(
    a: TensorLikeType,
    device: Optional[torch.device] = None,
    dtype: Optional[torch.dtype] = None,
    copy: Optional[bool] = None,
    layout: Optional[torch.layout] = None,
    memory_format: Optional[torch.memory_format] = None,
    pin_memory: Optional[bool] = False,
    non_blocking: bool = False,  # not using non_blocking
) -> bool:
    return (
        not copy
        and (device is None or a.device == device)
        and (dtype is None or a.dtype == dtype)
        and (layout is None or a.layout == layout)
        # is_pinned issue #84925
        # and (pin_memory is None or pin_memory == a.is_pinned())
        and (
            memory_format is None
            or memory_format == torch.preserve_format
            or utils.is_contiguous_for_memory_format(a, memory_format=memory_format)
        )
    )


@singledispatch
def _to_dispatch(*args, **kwargs):
    raise NotImplementedError


@_to_dispatch.register
def _to_device(
    device: torch.device,
    dtype: torch.dtype,
    non_blocking: bool = False,
    copy: bool = False,
    memory_format: Optional[torch.memory_format] = None,
):
    kwargs = {
        "device": device,
        "dtype": dtype,
        "non_blocking": non_blocking,
        "copy": copy,
        "memory_format": memory_format,
    }
    return kwargs


@_to_dispatch.register
def _to_device_str(
    device: str,
    dtype: torch.dtype,
    non_blocking: bool = False,
    copy: bool = False,
    memory_format: Optional[torch.memory_format] = None,
):
    kwargs = {
        "device": torch.device(device),
        "dtype": dtype,
        "non_blocking": non_blocking,
        "copy": copy,
        "memory_format": memory_format,
    }
    return kwargs


@_to_dispatch.register
def _to_dtype(
    dtype: torch.dtype,
    non_blocking: bool = False,
    copy: bool = False,
    memory_format: Optional[torch.memory_format] = None,
):
    kwargs = {
        "dtype": dtype,
        "non_blocking": non_blocking,
        "copy": copy,
        "memory_format": memory_format,
    }
    return kwargs


@_to_dispatch.register
def _to_other(
    other: Tensor,
    non_blocking: bool = False,
    copy: bool = False,
    memory_format: Optional[torch.memory_format] = None,
):
    device = other.device
    dtype = other.dtype
    layout = other.layout
    # is_pinned issue #84925
    # pin_memory = other.is_pinned()
    kwargs = {
        "device": device,
        "dtype": dtype,
        "layout": layout,
        "non_blocking": non_blocking,
        "copy": copy,
        "memory_format": memory_format,
    }
    return kwargs


# remove to_kwargs that is already present in `a`
def canonicalize_to_arguments(a: Tensor, to_kwargs: dict):
    options_to_check = ["dtype", "device", "layout", "memory_format"]
    # "device" option could be passed a str instead torch.device
    if "device" in to_kwargs and isinstance(to_kwargs["device"], str):
        to_kwargs["device"] = torch.device(to_kwargs["device"])

    for kw in options_to_check:
        if kw in to_kwargs:
            if (
                (kw == "memory_format" and to_kwargs[kw] is torch.preserve_format)
                or (
                    kw == "device"
                    and to_kwargs[kw].type == a.device.type
                    and (
                        not to_kwargs[kw].index or to_kwargs[kw].index == a.device.index
                    )
                )
                or (
                    getattr(a, kw, None) == to_kwargs[kw]
                )  # this also handles {"memory_format": None}
            ):
                to_kwargs.pop(kw)


def to(a: TensorLikeType, *args, **kwargs) -> TensorLikeType:
    # handled dispatch via positional arguments
    if len(args) != 0:
        kwargs = _to_dispatch(*args, **kwargs)

    # TODO: is_pinned is not currently supported in refs or fake_tensor
    # https://github.com/pytorch/pytorch/issues/84925
    assert "pin_memory" not in kwargs
    canonicalize_to_arguments(a, kwargs)

    if _to_will_alias(a, **kwargs):
        return a

    copy = kwargs.pop("copy") if "copy" in kwargs else False
    non_blocking = kwargs.pop("non_blocking") if "non_blocking" in kwargs else False

    # short-circuit to `prims.convert_element_type` when `to` is just a dtype change
    if (
        (copy or (kwargs.get("dtype", a.dtype) != a.dtype))
        and (not non_blocking)
        and ("memory_format" not in kwargs)
        and ("device" not in kwargs)
        and ("layout" not in kwargs)
        # is_pinned issue #84925
        # and ("pin_memory" not in kwargs)
    ):
        return prims.convert_element_type(a, kwargs.get("dtype", a.dtype))

    result = torch.empty_like(a, **kwargs)
    # TODO: non_blocking should be handled by `copy_to`
    copy_to(result, a)
    return result


#
# Reduction references
#


def _reduction(
    a: TensorLikeType,
    prim: Callable,
    *,
    has_identity: bool = True,
    accepts_dim_tuple: bool = True,  # to handle min/argmin that accept single dim only
    dims: Optional[DimsType] = None,
    keepdims: bool = False,
    dtype: Optional[torch.dtype] = None,  # should be specified for ops that support it
    out: Optional[Tensor] = None,
    output_dtype_kind: REDUCTION_OUTPUT_TYPE_KIND,
) -> TensorLikeType:  # it is usually SAME, but I want
    # ref writers to actually think about what to put here
    assert isinstance(a, TensorLike)
    if a.ndim > 64:
        raise RuntimeError(
            "Received a tensor with {0} dimensions, but only tensors with up to 64 dims are supported!".format(
                a.ndim
            )
        )

    if out is not None:
        assert isinstance(out, TensorLike)
        if dtype is not None:
            # TODO - this is true for eager mode currently, but it's wrong behavior for complex norms
            if dtype != out.dtype:
                raise RuntimeError(
                    "dtype argument and out dtype must match in reduction"
                )
    if not accepts_dim_tuple:
        assert dims is None or isinstance(dims, Dim)
    if isinstance(dims, Dim):
        dims = (dims,)  # type: ignore[assignment]
    dims = utils.reduction_dims(a.shape, dims)
    if not has_identity:
        valid_shape = a.ndim == 0 or py_all(a.shape[i] for i in dims)
        if not valid_shape:
            raise RuntimeError(
                "reducing over zero-size dimension for reduction operation without identity"
            )
    computation_dtype, result_dtype = utils.reduction_dtypes(
        a, output_dtype_kind, dtype
    )
    a = _maybe_convert_to_dtype(a, computation_dtype)  # type: ignore[assignment]
    result = prim(a, dims)
    if keepdims:
        output_shape = [a.shape[i] if i not in dims else 1 for i in range(a.ndim)]
        broadcast_dims = [i for i in range(a.ndim) if i not in dims]
        result = prims.broadcast_in_dim(result, output_shape, broadcast_dims)

    if out is not None:
        assert result_dtype is not None
        if dtype is not None and result_dtype != out.dtype:
            raise RuntimeError(
                "Expected the dtype of reduction result and out to match"
            )
        out = _maybe_resize_out(out, result.shape)
        return _safe_copy_out(copy_from=result, copy_to=out)  # type: ignore[arg-type]

    if result.dtype != result_dtype and result_dtype is not None:
        result = prims.convert_element_type(result, result_dtype)

    return result


def _make_copy_from_view(fn):
    """
    Given a view function (e.g. torch.diagonal) generates its copy variant (e.g. torch.diagonal_copy)
    """
    name = fn.__name__
    fn = out_wrapper()(fn)

    def _fn(*args, out=None, **kwargs):
        result = fn(*args, out=out, **kwargs)
        if out is None:
            return result.clone(memory_format=torch.contiguous_format)
        return result

    copy_name = f"{name}_copy"
    _fn.__name__ = copy_name
    _fn = register_decomposition(getattr(torch.ops.aten, copy_name))(_fn)
    return _fn


# Saves Python all
py_all = all


@register_decomposition(torch.ops.aten.all)
@out_wrapper()
def all(
    a: TensorLikeType,
    dim: Optional[DimsType] = None,
    keepdim: bool = False,
) -> TensorLikeType:
    # Computes nelem
    if isinstance(dim, Dim):
        dim = (dim,)  # type: ignore[assignment]

    a_ = _maybe_convert_to_dtype(a, torch.bool)
    # avoid comparison with symbolic number of elements to make this op symint friendly
    result = eq(sum(logical_not(a_), dim=dim, keepdim=keepdim), 0)

    # Preserves uint8 -- probably a legacy mask thing
    if a.dtype is torch.uint8:
        return prims.convert_element_type(result, torch.uint8)

    return result


# Saves Python any
py_any = any


@register_decomposition(torch.ops.aten.any)
@out_wrapper()
def any(
    a: TensorLikeType,
    dim: Optional[DimsType] = None,
    keepdim: bool = False,
) -> TensorLikeType:
    a_ = _maybe_convert_to_dtype(a, torch.bool)
    result = ne(sum(a_, dim=dim, keepdim=keepdim), False)  # type: ignore[arg-type]

    # Preserves uint8 -- probably a legacy mask thing
    if a.dtype is torch.uint8:
        return prims.convert_element_type(result, torch.uint8)

    return result


@register_decomposition(torch.ops.aten.sum)
def sum(
    a: TensorLikeType,
    dim: Union[Optional[int], Optional[List[int]]] = None,
    keepdim: bool = False,
    *,
    dtype: Optional[torch.dtype] = None,
    out: Optional[Tensor] = None,
) -> TensorLikeType:
    if dtype is None:
        if utils.is_boolean_dtype(a.dtype) or utils.is_integer_dtype(a.dtype):
            dtype = torch.int64
        else:
            dtype = a.dtype
    # reduces over all dimensions if dim=() is passed
    if dim == () or dim == []:
        dim = None
    return _reduction(
        a,
        prims.sum,
        dims=dim,
        keepdims=keepdim,
        dtype=dtype,
        out=out,
        output_dtype_kind=REDUCTION_OUTPUT_TYPE_KIND.SAME,
    )


def sum_to_size(
    a: Tensor,
    *shape,
) -> Tensor:
    shape = utils.extract_shape_from_varargs(shape, validate=False)
    utils.check(
        utils.is_expandable_to(shape, a.shape),
        lambda: f'sum_to_size: size "{shape}" is not expandable to size "{a.shape}"',
    )
    # In ATen scalar tensors are sent through sum and the result is returned as
    # type promoted
    if utils.is_same_shape(shape, a.shape) and len(shape) > 0:
        return prims.view_of(a)
    leading_dims = a.ndim - len(shape)
    reduce_dims = tuple(range(leading_dims)) + tuple(
        i
        for i in range(leading_dims, len(shape))
        if shape[i - leading_dims] == 1 and a.shape[i] != 1
    )
    return torch.sum(a, dim=reduce_dims, keepdim=True, dtype=None)


@register_decomposition(torch.ops.aten.prod)
def prod(
    a: TensorLikeType,
    dim: Union[Optional[int], Optional[List[int]]] = None,
    keepdim: bool = False,
    *,
    dtype=None,
    out: Optional[Tensor] = None,
) -> TensorLikeType:
    if dtype is None:
        if utils.is_boolean_dtype(a.dtype) or utils.is_integer_dtype(a.dtype):
            dtype = torch.int64
        else:
            dtype = a.dtype
    # reduces over all dimensions if dim=() is passed
    if dim == () or dim == []:
        dim = None
    return _reduction(
        a,
        prims.prod,
        dims=dim,
        keepdims=keepdim,
        dtype=dtype,
        out=out,
        output_dtype_kind=REDUCTION_OUTPUT_TYPE_KIND.SAME,
    )


@register_decomposition(torch.ops.aten.amin)
def amin(
    a: TensorLikeType,
    dim: Union[Optional[int], Optional[List[int]]] = None,
    keepdim: bool = False,
    *,
    out: Optional[Tensor] = None,
) -> TensorLikeType:
    # reduces over all dimensions if dim=() is passed
    if dim == () or dim == []:
        dim = None

    return _reduction(
        a,
        prims.amin,
        dims=dim,
        keepdims=keepdim,
        dtype=None,
        out=out,
        has_identity=False,
        output_dtype_kind=REDUCTION_OUTPUT_TYPE_KIND.SAME,
    )


@register_decomposition(torch.ops.aten.amax)
def amax(
    a: TensorLikeType,
    dim: Optional[DimsType] = None,
    keepdim: bool = False,
    *,
    out: Optional[Tensor] = None,
) -> TensorLikeType:
    # reduces over all dimensions if dim=() is passed
    if dim == () or dim == []:
        dim = None

    return _reduction(
        a,
        prims.amax,
        dims=dim,
        keepdims=keepdim,
        dtype=None,
        out=out,
        has_identity=False,
        output_dtype_kind=REDUCTION_OUTPUT_TYPE_KIND.SAME,
    )


def _dim_var_dispatch(dim=None, unbiased=None):
    # There's the following overload of torch.var:
    # var(Tensor self, bool unbiased=True) -> (Tensor, Tensor)
    # We need to explicitly convert bool dims to unbiased arg
    if unbiased is None and isinstance(dim, bool):
        unbiased = dim
        dim = None
    return dim, unbiased


@out_wrapper()
def var(
    a: TensorLikeType,
    dim: Optional[DimsType] = None,
    unbiased: Optional[bool] = None,
    keepdim: bool = False,
    *,
    correction: Optional[int] = None,
) -> TensorLikeType:
    dim, unbiased = _dim_var_dispatch(dim, unbiased)
    correction = utils.set_correction(unbiased, correction)
    # reduces over all dimensions if dim=() is passed
    if dim == () or dim == []:
        dim = None

    result = _reduction(
        a,
        partial(prims.var, correction=correction),
        dims=dim,
        keepdims=keepdim,
        dtype=None,
        out=None,
        has_identity=True,
        output_dtype_kind=REDUCTION_OUTPUT_TYPE_KIND.COMPLEX_TO_FLOAT,
    )
    return result


@out_wrapper()
def std(
    a: TensorLikeType,
    dim: Union[Optional[int], Optional[List[int]]] = None,
    unbiased: Optional[bool] = None,
    keepdim: bool = False,
    *,
    correction: Optional[int] = None,
) -> TensorLikeType:
    dim, unbiased = _dim_var_dispatch(dim, unbiased)
    correction = utils.set_correction(unbiased, correction)
    # reduces over all dimensions if dim=() is passed
    if dim == () or dim == []:
        dim = None

    opmath_dtype, dtype = utils.reduction_dtypes(
        a, REDUCTION_OUTPUT_TYPE_KIND.COMPLEX_TO_FLOAT
    )

    result = _reduction(
        a,
        partial(prims.var, correction=correction),
        dims=dim,
        keepdims=keepdim,
        dtype=opmath_dtype,
        out=None,
        has_identity=True,
        output_dtype_kind=REDUCTION_OUTPUT_TYPE_KIND.COMPLEX_TO_FLOAT,
    )
    result = sqrt(result)
    return _maybe_convert_to_dtype(result, dtype)  # type: ignore[return-value,arg-type]


@register_decomposition(torch.ops.aten.mean)
def mean(
    a: TensorLikeType,
    dim: Optional[DimsType] = None,
    keepdim: bool = False,
    *,
    dtype=None,
    out=None,
) -> TensorLikeType:
    # reduces over all dimensions if dim=() is passed
    if dim == () or dim == []:
        dim = None
    if dtype is None:
        dtype = a.dtype
    # can't use out wrapper because of this argument
    if out is not None and out.dtype != dtype:
        raise RuntimeError("expected out dtype and dtype to match")
    result = _reduction(
        a,
        prims.sum,
        dims=dim,
        keepdims=keepdim,
        dtype=dtype,
        out=None,
        output_dtype_kind=REDUCTION_OUTPUT_TYPE_KIND.KEEP_PROMOTED_TYPE,
    )
    if utils.is_integer_dtype(dtype):
        raise RuntimeError("result type should be floating point or complex")
    if isinstance(dim, Dim):
        dim = (dim,)  # type: ignore[assignment]
    dims = utils.reduction_dims(a.shape, dim)  # type: ignore[arg-type]
    nelem = 1 if a.ndim == 0 else reduce(operator.mul, (a.shape[i] for i in dims), 1)
    result = true_divide(result, nelem)
    result_dtype = a.dtype if dtype is None else dtype
    result = _maybe_convert_to_dtype(result, result_dtype)  # type: ignore[assignment]
    if out is not None:
        assert isinstance(out, TensorLike)
        out = _maybe_resize_out(out, result.shape)
        return _safe_copy_out(copy_from=result, copy_to=out)  # type: ignore[arg-type]
    return result


@register_decomposition(torch.ops.aten.std_mean.correction)
def std_mean(
    a: TensorLikeType,
    dim: Union[Optional[int], Optional[List[int]]] = None,
    *,
    unbiased: Optional[bool] = None,
    keepdim: bool = False,
    correction: Optional[int] = None,
):
    dim, unbiased = _dim_var_dispatch(dim, unbiased)
    s = std(a, dim, unbiased, keepdim, correction=correction)
    m = mean(a, dim, keepdim)
    return s, m


@register_decomposition(torch.ops.aten.var_mean)
def var_mean(
    a: TensorLikeType,
    dim: Optional[DimsType] = None,
    unbiased: Optional[bool] = None,
    keepdim: bool = False,
    *,
    correction: Optional[int] = None,
):
    dim, unbiased = _dim_var_dispatch(dim, unbiased)
    v = var(a, dim, unbiased, keepdim, correction=correction)
    m = mean(a, dim, keepdim)
    return v, m


@register_decomposition(torch.ops.aten.addr)
@out_wrapper()
@elementwise_type_promotion_wrapper(
    type_promoting_args=("self", "vec1", "vec2"),
    type_promotion_kind=ELEMENTWISE_TYPE_PROMOTION_KIND.DEFAULT,
)
def addr(
    self: TensorLikeType,
    vec1: TensorLikeType,
    vec2: TensorLikeType,
    *,
    beta: NumberType = 1,
    alpha: NumberType = 1,
) -> TensorLikeType:
    check(
        vec1.ndim == 1,
        lambda: f"addr: Expected 1-D argument vec1, but got {vec1.ndim}-D",
    )
    check(
        vec2.ndim == 1,
        lambda: f"addr: Expected 1-D argument vec2, but got {vec2.ndim}-D",
    )
    self = self.expand(vec1.shape[0], vec2.shape[0])
    if utils.is_boolean_dtype(self.dtype):
        # Integers are accepted for booleans
        check(
            is_weakly_lesser_type(type(beta), int),
            lambda: f"expected bool/int beta but got {type(beta)}",
        )
        check(
            is_weakly_lesser_type(type(alpha), int),
            lambda: f"expected bool/int alpha but got {type(beta)}",
        )
        if not beta:
            return torch.outer(vec1, vec2) if alpha else torch.full_like(self, False)
        else:
            return torch.logical_or(
                self,
                torch.outer(vec1, vec2) if alpha else torch.full_like(self, False),
            )
    else:
        check(
            is_weakly_lesser_type(type(beta), dtype_to_type(self.dtype)),
            lambda: f"cannot safely convert {type(beta)} to {self.dtype}",
        )
        check(
            is_weakly_lesser_type(type(alpha), dtype_to_type(self.dtype)),
            lambda: f"cannot safely convert {type(alpha)} to {self.dtype}",
        )
        if beta == 0:
            # This means NaNs from self are dropped if beta is zero
            return alpha * torch.outer(vec1, vec2)
        else:
            return beta * self + alpha * torch.outer(vec1, vec2)


# CompositeImplicitAutograd - don't register decomp
def atleast_1d(
    arg: Union[TensorLikeType, Sequence[TensorLikeType]], *args: TensorLikeType
) -> Union[TensorLikeType, Tuple[TensorLikeType, ...]]:
    """Reference implementation of :func:`torch.atleast_1d`."""
    if not args and isinstance(arg, collections.abc.Sequence):
        args_ = arg
    else:
        assert not isinstance(arg, collections.abc.Sequence)
        args_ = (arg,) + args
    res = tuple(a if a.ndim >= 1 else unsqueeze(a, 0) for a in args_)
    return res if len(res) > 1 else res[0]


# Helper function with assert to avoid MyPy error
# of incompatible type passed to unsqueeze
def _unsqueeze_atleast(
    at_least_fn: Callable, dim: int, arg: TensorLikeType
) -> TensorLikeType:
    arg_ = at_least_fn(arg)
    assert isinstance(arg_, TensorLike)
    return unsqueeze(arg_, dim)


# CompositeImplicitAutograd - don't register decomp
def atleast_2d(
    arg: Union[TensorLikeType, Sequence[TensorLikeType]], *args: TensorLikeType
) -> Union[TensorLikeType, Tuple[TensorLikeType, ...]]:
    """Reference implementation of :func:`torch.atleast_2d`."""
    if not args and isinstance(arg, collections.abc.Sequence):
        args_ = arg
    else:
        assert not isinstance(arg, collections.abc.Sequence)
        args_ = (arg,) + args
    unsqueeze_atleast_1d = partial(_unsqueeze_atleast, atleast_1d, 0)
    res = tuple(a if a.ndim >= 2 else unsqueeze_atleast_1d(a) for a in args_)
    return res if len(res) > 1 else res[0]


# CompositeImplicitAutograd - don't register decomp
def atleast_3d(
    arg: Union[TensorLikeType, Sequence[TensorLikeType]], *args: TensorLikeType
) -> Union[TensorLikeType, Tuple[TensorLikeType, ...]]:
    """Reference implementation of :func:`torch.atleast_3d`."""
    if not args and isinstance(arg, collections.abc.Sequence):
        args_ = arg
    else:
        assert not isinstance(arg, collections.abc.Sequence)
        args_ = (arg,) + args
    unsqueeze_atleast_2d = partial(_unsqueeze_atleast, atleast_2d, -1)
    res = tuple(a if a.ndim >= 3 else unsqueeze_atleast_2d(a) for a in args_)
    return res if len(res) > 1 else res[0]


def as_strided(
    a: TensorLikeType, size: ShapeType, stride: StrideType, storage_offset: int = 0
) -> TensorLikeType:
    return prims.as_strided(a, size, stride, storage_offset)


def broadcast_shapes(*shapes) -> ShapeType:
    return torch.Size(_broadcast_shapes(*shapes))


@torch.ops.aten.broadcast_tensors.default.py_impl(DispatchKey.CompositeImplicitAutograd)
@torch.ops.aten.broadcast_tensors.default.py_impl(DispatchKey.Meta)
def broadcast_tensors(*tensors) -> List[TensorLikeType]:
    if len(tensors) == 1 and not isinstance(tensors[0], Tensor):
        tensors = tensors[0]
    return list(_maybe_broadcast(*tensors, preserve_cpu_scalar_tensors=False))


# CompositeImplicitAutograd - don't register decomp
def broadcast_to(a: TensorLikeType, size: ShapeType) -> TensorLikeType:
    start = len(size) - len(a.shape)
    dims = tuple(range(start, len(a.shape) + start))
    return prims.broadcast_in_dim(a, size, dims)


@register_decomposition(torch.ops.aten.cat)
@out_wrapper()
@elementwise_type_promotion_wrapper(
    type_promoting_args=("tensors",),
    type_promotion_kind=ELEMENTWISE_TYPE_PROMOTION_KIND.NO_OPMATH,
)
def cat(tensors: TensorSequenceType, dim: int = 0) -> TensorLikeType:
    if len(tensors) == 0:
        msg = "cat expects at least one tensor, but received zero!"
        raise ValueError(msg)

    for tensor in tensors:
        assert isinstance(tensor, TensorLike)

    utils.check_same_device(*tensors, allow_cpu_scalar_tensors=False)

    for t in tensors:
        # match logic in legacy_cat_wrap_dim
        if t.ndim == 1 and t.size(0) == 0:
            continue
        dim = utils.canonicalize_dim(t.ndim, dim)
        utils.validate_idx(t.ndim, dim)
        break

    # Filters tensors with one dimension of length zero
    filtered = tuple(x for x in tensors if not (x.ndim == 1 and x.numel() == 0))
    if len(filtered) == 0:
        t = tensors[0]

        # TODO: fix this to work with meta tensors
        try:
            requires_grad = any(x.requires_grad for x in tensors)
        except Exception:
            requires_grad = False

        return empty((0,), dtype=t.dtype, device=t.device, requires_grad=requires_grad)

    return prims.cat(filtered, dim)


# CompositeImplicitAutograd - don't register decomp
@out_wrapper()
def column_stack(tensors: TensorSequenceType) -> TensorLikeType:
    aligned_tensors = tuple(
        x if x.ndim > 1 else x.reshape((x.numel(), 1)) for x in tensors
    )
    return cat(aligned_tensors, 1)


def conj(input: TensorLikeType) -> TensorLikeType:
    if not utils.is_complex_dtype(input.dtype):
        return input
    if input.is_sparse:
        return torch.conj_physical(input)
    return prims.conj(input)


# This replicates at::constant_pad_nd, defined in ATen/native/PadNd.cpp
@register_decomposition(torch.ops.aten.constant_pad_nd)
def constant_pad_nd(
    input: TensorLikeType, pad: List[int], value: NumberType = 0
) -> TensorLikeType:
    check(
        len(pad) % 2 == 0,
        lambda: f"Length of pad must be even but instead it equals {len(pad)}",
    )

    input_sizes = input.shape
    l_inp = len(input_sizes)

    l_pad = len(pad) // 2
    l_diff = l_inp - l_pad

    check(
        l_inp >= l_pad,
        lambda: "Length of pad should be no more than twice the number of "
        f"dimensions of the input. Pad length is {len(pad)} while the input has "
        f"{l_inp} dimensions.",
    )

    c_input = input
    for i in range(l_diff, l_inp):
        pad_idx = 2 * (l_inp - i - 1)
        if pad[pad_idx] < 0:
            c_input = c_input.narrow(i, -pad[pad_idx], c_input.shape[i] + pad[pad_idx])

        if pad[pad_idx + 1] < 0:
            c_input = c_input.narrow(i, 0, c_input.shape[i] + pad[pad_idx + 1])

    # if none of the pads are positive we can just return the result
    if builtins.all(p <= 0 for p in pad):
        return c_input.clone()

    new_shape = list(input_sizes[:l_diff])

    for i in range(l_pad):
        pad_idx = len(pad) - ((i + 1) * 2)
        new_dim = input_sizes[l_diff + i] + pad[pad_idx] + pad[pad_idx + 1]
        check(
            new_dim > 0,
            lambda: f"The input size {input_sizes[l_diff + i]}, plus negative padding "
            f"{pad[pad_idx]} and {pad[pad_idx + 1]} resulted in a negative output size, "
            f"which is invalid. Check dimension {l_diff + i} of your input.",
        )
        new_shape.append(new_dim)

    memory_format = utils.suggest_memory_format(input)
    output = torch.empty(
        new_shape,
        dtype=input.dtype,
        device=input.device,
        requires_grad=input.requires_grad,
        memory_format=memory_format,
    )

    if value == 0 and input.dtype == torch.bool:
        value = False
    # torch.fill isn't typed to allow complex values
    output = torch.fill(output, value)  # type: ignore[arg-type]

    c_output = output
    for i in range(l_diff, l_inp):
        pad_idx = 2 * (l_inp - i - 1)
        if pad[pad_idx] > 0:
            c_output = c_output.narrow(
                i, pad[pad_idx], c_output.shape[i] - pad[pad_idx]
            )
        if pad[pad_idx + 1] > 0:
            c_output = c_output.narrow(i, 0, c_output.shape[i] - pad[pad_idx + 1])

    prims.copy_to(c_output, c_input)
    return output


def contiguous(
    a: Tensor, *, memory_format: torch.memory_format = torch.contiguous_format
) -> Tensor:
    check(
        memory_format != torch.preserve_format,
        lambda: "preserve memory format is unsupported by the contiguous operator",
    )

    if utils.is_contiguous_for_memory_format(a, memory_format=memory_format):
        return a

    return torch.clone(a, memory_format=memory_format)


@out_wrapper()
def dstack(tensors: TensorSequenceType) -> TensorLikeType:
    check(len(tensors) > 0, lambda: "dstack expects a non-empty TensorList")
    aligned_tensors = atleast_3d(*tensors)
    return cat(aligned_tensors, 2)


@register_decomposition(torch.ops.aten.expand)
def expand(a: Tensor, *shape) -> Tensor:
    # NOTE: cannot use utils.extract_shape_from_varargs here
    # because that also validates the shape, but the shape
    # given to expand may be "invalid"
    if len(shape) == 1 and isinstance(shape[0], Sequence):
        shape = tuple(shape[0])

    check(
        len(shape) >= len(a.shape),
        lambda: "expand: the requested shape has too few dimensions!",
    )

    offset = len(shape) - len(a.shape)
    shape_ = list(shape)
    for idx, x in enumerate(a.shape):
        offset_idx = idx + offset
        requested_length = shape[offset_idx]
        check(
            requested_length == x or x == 1 or requested_length == -1,
            lambda: f"expand: attempting to expand a dimension of length {x}!",
        )

        shape_[offset_idx] = requested_length if requested_length != -1 else x

    # At this point shape must be valid
    utils.validate_shape(shape_)

    return prims.broadcast_in_dim(
        a, shape_, tuple(range(offset, len(a.shape) + offset))
    )


# CompositeImplicitAutograd - don't register decomp
def expand_as(a: Tensor, b: Tensor) -> Tensor:
    return a.expand(b.shape)


def chunk(a: TensorLikeType, chunks: int, dim: int = 0) -> Tuple[TensorLikeType, ...]:
    if chunks <= 0:
        msg = "Expected at least one chunk, but got {0}!".format(chunks)
        raise ValueError(msg)

    dim = utils.canonicalize_dim(a.ndim, dim)
    length = a.shape[dim]
    chunk_size = math.ceil(length / chunks)
    full_chunks = math.floor(length / chunk_size)
    tail_chunk_size = length % chunk_size

    result = []
    for i in range(full_chunks):
        result.append(narrow(a, dim, i * chunk_size, chunk_size))

    if tail_chunk_size != 0:
        result.append(narrow(a, dim, full_chunks * chunk_size, tail_chunk_size))

    return tuple(result)


# Note: flatten, unlike prim.collapse and prim.collapse_view has an inclusive end_dim
# Note: flatten, unlike other shape operators, returns the input tensor on a no-op (unless
# a 0D tensor is flattened, in which case it's returned in 1D)
# CompositeImplicitAutograd - don't register decomp
def flatten(a: TensorLikeType, start_dim: int = 0, end_dim: int = -1) -> TensorLikeType:
    start_dim = utils.canonicalize_dim(a.ndim, start_dim)
    end_dim = utils.canonicalize_dim(a.ndim, end_dim)

    # Short-circuits on no-op
    if start_dim == end_dim and a.ndim != 0:
        return a

    # Tries to take a view
    # TODO: we could look at directing collapse_view to skip its meta function here (unsafe_collapse_view)
    new_shape, new_strides = prims._collapse_view_helper(a, start_dim, end_dim + 1)
    if new_shape is not None:
        return prims.collapse_view(a, start_dim, end_dim + 1)

    # Makes a copy if it can't make a view
    return prims.collapse(a, start_dim, end_dim + 1)


@register_decomposition(torch.ops.aten.flip)
def flip(a: TensorLikeType, dims: DimsSequenceType) -> TensorLikeType:
    if not isinstance(dims, tuple) and not isinstance(dims, list):
        raise ValueError("dims has to be a sequence of ints")
    dims = utils.canonicalize_dims(a.ndim, dims)  # type: ignore[assignment]
    utils.validate_no_repeating_dims(dims)
    return prims.rev(a, dims)


# CompositeImplicitAutograd - don't register decomp
def fliplr(a: TensorLikeType) -> TensorLikeType:
    if a.ndim < 2:
        raise RuntimeError("Input must be >= 2-d.")

    return flip(a, (1,))


# CompositeImplicitAutograd - don't register decomp
def flipud(a: TensorLikeType) -> TensorLikeType:
    if a.ndim < 1:
        raise RuntimeError("Input must be >= 1-d.")

    return flip(a, (0,))


# CompositeImplicitAutograd - don't register decomp
def narrow(a: TensorLikeType, dim: int, start: int, length: int) -> TensorLikeType:
    dim = utils.canonicalize_dim(a.ndim, dim)
    return prims.slice_in_dim(a, start, start + length, axis=dim)


@register_decomposition(torch.ops.aten.narrow_copy)
@out_wrapper()
def narrow_copy(a: TensorLikeType, dim: int, start: int, length: int) -> TensorLikeType:
    # TODO: This must return a sparse tensor if the input is sparse, but refs
    # have no sparse support.  See narrow_copy_sparse in core.
    if a.is_sparse:
        raise NotImplementedError("narrow_copy ref doesn't support sparse tensors")
    return torch.clone(torch.narrow(a=a, dim=dim, start=start, length=length))  # type: ignore[call-overload]


def _normalize(
    a: Tensor, norm_dims: DimsType, eps: float
) -> Tuple[Tensor, Tensor, Tensor]:
    """Computes mean and 1/std of a tensor along norm_dims.

    Used as a helper function for normalization layers.

    Args:
        a (Tensor): input tensor
        norm_dims (DimsType): dimensions to normalize over
        eps (float): epsilon for numerical stability

    Returns:
        out (Tensor): normalized tensor.
        mean (Tensor): mean of the tensor along norm_dims.
        rstd (Tensor): 1/std of the tensor along norm_dims.
    """
    computation_dtype = utils.get_computation_dtype(a.dtype)
    a_acc = _maybe_convert_to_dtype(a, computation_dtype)
    assert isinstance(a_acc, TensorLike)  # to avoid mypy error for var_mean
    biased_var, mean = torch.var_mean(
        a_acc, dim=norm_dims, unbiased=False, keepdim=True
    )
    rstd = torch.rsqrt(biased_var + eps)
    out = (a - mean) * rstd
    return out, mean, rstd


@register_decomposition(torch.ops.aten.native_layer_norm)
def native_layer_norm(
    input: Tensor,
    normalized_shape: ShapeType,
    weight: Optional[Tensor],
    bias: Optional[Tensor],
    eps: float,
) -> Tuple[Tensor, Tensor, Tensor]:
    normalized_ndim = len(normalized_shape)
    utils.check(
        normalized_ndim >= 1,
        lambda: "Expected normalized_shape to be at least 1-dimensional, i.e., "
        + "containing at least one element, but got normalized_shape = "
        + str(normalized_shape),
    )
    # torch.Size([1, 2, 3]) == [1, 2, 3] evaluates to False
    # while torch.Size([1, 2, 3]) == (1, 2, 3) is True
    # therefore we use tuple(normalized_shape)
    utils.check(
        weight is None or weight.shape == tuple(normalized_shape),
        lambda: "Expected weight to be of same shape as normalized_shape, but got "
        + "weight of shape "
        + str(weight.shape)  # type: ignore[union-attr]
        + " and normalized_shape = "
        + str(normalized_shape),
    )
    utils.check(
        bias is None or bias.shape == tuple(normalized_shape),
        lambda: "Expected bias to be of same shape as normalized_shape, but got "
        + "bias of shape "
        + str(bias.shape)  # type: ignore[union-attr]
        + " and normalized_shape = "
        + str(normalized_shape),
    )
    utils.check(
        input.ndim >= normalized_ndim
        and input.shape[(input.ndim - normalized_ndim) :] == tuple(normalized_shape),
        lambda: "Given normalized_shape="
        + str(normalized_shape)
        + ", expected input with shape "
        + str(normalized_shape)
        + ", but got input of size "
        + str(input.shape),
    )

    input = input.contiguous()
    if weight is not None:
        weight = weight.contiguous()
    if bias is not None:
        bias = bias.contiguous()

    axis = input.ndim - normalized_ndim
    reduction_dims = list(range(axis, input.ndim))
    out, mean, rstd = _normalize(input, reduction_dims, eps)

    if weight is None and bias is not None:
        out = out + bias
    elif weight is not None and bias is None:
        out = out * weight
    elif weight is not None and bias is not None:
        out = out * weight + bias

    out = prims.convert_element_type(out, input.dtype)
    if input.device.type == "cpu":
        mean = prims.convert_element_type(mean, input.dtype)
        rstd = prims.convert_element_type(rstd, input.dtype)
    return (out, mean, rstd)


# TODO: Adding this as a meta function causes functorch tests to fail when compiled with debug mode.
# test/test_eager_transforms.py::TestFunctionalizeCPU::test_functionalize_fx_transpose_simple_cpu
@register_decomposition(torch.ops.aten.permute)
def permute(a: TensorLikeType, *dims) -> TensorLikeType:
    _permutation = utils.canonicalize_dims(
        a.ndim, utils.extract_dims_from_varargs(dims)
    )
    return prims.transpose(a, _permutation)


# Get the new shape and stride after applying unfold to an input tensor
def _get_unfold_shape_stride(
    a_shape: ShapeType, a_stride: StrideType, dimension: int, size: int, step: int
):
    a_ndim = len(a_shape)
    dim = utils.canonicalize_dim(a_ndim, dimension, wrap_scalar=True)
    max_size = 1 if a_ndim == 0 else a_shape[dim]
    last_stride = 1 if a_ndim == 0 else a_stride[dim]

    utils.check(
        size <= max_size,
        lambda: f"Maximum size for tensor at dimension {dim} is {max_size} but size is {size}",
    )

    utils.check(
        step > 0,
        lambda: f"Step is {step} but must be > 0",
    )

    shape = list(a_shape)
    strides = list(a_stride)
    shape.append(size)
    strides.append(last_stride)
    if dim < a_ndim:
        shape[dim] = (shape[dim] - size) // step + 1
        strides[dim] *= step
    return shape, strides


@register_decomposition(torch.ops.aten.repeat)
def repeat(a: Tensor, *repeat_shape) -> Tensor:
    repeat_shape = utils.extract_shape_from_varargs(repeat_shape, validate=False)
    utils.check(
        len(repeat_shape) >= len(a.shape),
        lambda: "repeat: Number of dimensions of repeat dims can not be smaller than number of dimensions of tensor",
    )

    if len(repeat_shape) == 0:
        return torch.clone(a)

    num_new_dimensions = len(repeat_shape) - a.ndim
    padded_shape = [1] * num_new_dimensions
    for dim_size in a.shape:
        padded_shape.append(dim_size)

    target_shape = tuple(
        padded_size * repeat_size
        for padded_size, repeat_size in zip(padded_shape, repeat_shape)
    )

    # return an empty tensor if one of the repeat_shape dimensions is zero
    if 0 in repeat_shape:
        return torch.empty(
            target_shape,
            dtype=a.dtype,
            device=a.device,
            requires_grad=a.requires_grad,
            memory_format=utils.suggest_memory_format(a),
        )

    urtensor_shape = target_shape
    urtensor_stride = utils.make_contiguous_strides_for(target_shape)
    for dim, dim_size in enumerate(padded_shape):
        # repeat each dimension by using unfold_copy operation
        urtensor_shape, urtensor_stride = _get_unfold_shape_stride(
            urtensor_shape, urtensor_stride, dim, dim_size, max(dim_size, 1)
        )

    # derive permute order by sorting urtensor strides
    enumerated_stride = list(enumerate(urtensor_stride))
    enumerated_stride.sort(key=lambda item: item[1], reverse=True)
    permute_order, sorted_stride = zip(*enumerated_stride)

    # add new and expand dimensions according to urtensor
    repeat_xtensor = a.expand(urtensor_shape)

    # clone tensor to concretize expanded dimensions
    cloned_result = torch.clone(repeat_xtensor)

    # transpose axis so strides are in sorted order
    permuted_result = cloned_result.permute(permute_order)

    # reshape to get contiguous tensor with correct target shape
    return permuted_result.reshape(target_shape)


def _reshape_view_helper(a: TensorLikeType, *shape, allow_copy: bool) -> TensorLikeType:
    # Creates a valid shape
    shape = utils.extract_shape_from_varargs(shape, validate=False)
    # Reshape may be given a shape with a -1 length
    # This indicates that the dimension's length should be inferred
    shape = utils.infer_size(shape, a.numel())

    # Short-circuits if shape is the same
    if tuple(a.shape) == tuple(shape):
        return prims.view_of(a)

    # Special-cases tensors with no elements
    if a.numel() == 0:
        return as_strided(a, shape, utils.make_contiguous_strides_for(shape))

    # Special-cases reshaping zero dim tensors
    if a.ndim == 0:
        _a = a
        for length in shape:
            assert length == 1
            _a = unsqueeze(_a, -1)
        return _a

    # Special-cases reshaping to zero dim tensors
    if len(shape) == 0:
        _a = a
        for length in a.shape:
            assert length == 1
            _a = squeeze(_a, -1)
        return _a

    # Handles general case: a 1+D tensor reshaped into a distinct 1+D shape

    # NOTE [Reshape Algorithm]
    # This algorithm works by attempting to greedily construct the desired dimensions in
    # the output shape, left to right. It does this by, conceptually, accumulating
    # dimensions of the original tensor, also left to right, until the dimension
    # can be constructed using prims.split_dim.
    # The algorithm also has special handling for tail squeezes/unsqueezes, like
    # if a reshape from (5, 5) to (5, 5, 1) or vice versa.
    #
    # This algorithm does not flatten the original tensor and then split dims as appropriate
    # because that would create copies more often than this algorithm. flatten is the only
    # operation below which can create a view or a copy, and while it prefers creating
    # views it may sometimes create a copy if the tensor's strides do not permit a view.
    # As a result, this algorithm tries to minimize flattening.
    #
    # Note that a better version of this algorithm may exist. Regions which could be
    # flattened without creating a copy can be identified in advance, and that might
    # allow fewer flatten calls or faster short-circuiting to make a copy.
    idx = 0
    a_ = a
    for length in shape:
        # Handles tail unsqueezes
        if idx >= a_.ndim:
            assert length == 1
            last_dim = a_.ndim - 1
            # NOTE: using split_dim instead of unsqueeze may seem silly here,
            # but it's necessary to get the strides correct
            a_ = prims.split_dim(a_, last_dim, a_.shape[last_dim])
            idx = idx + 1
            continue

        # Skips dimensions that are already the correct length
        if length == a_.shape[idx]:
            idx = idx + 1
            continue

        # Gathers enough original dimensions such that this new dimension can be created
        # Note that this accumulation will terminate because we've verified a and the shape
        # specify the same number of elements above
        accum = a_.shape[idx]
        end = idx
        while accum % length != 0:
            end = end + 1
            accum = accum * a_.shape[end]
        if end != idx:
            # NOTE: in this case multiple dimensions must be flatten to create the desired dimension
            # This flattening is why reshape sometimes creates a copy -- because flattening
            # may return a view of a copy

            # Checks if collapse can be a view and short-circuits to copying reshape if it can't
            new_shape, new_strides = prims._collapse_view_helper(a_, idx, end + 1)
            if new_shape is None:
                if allow_copy:
                    return prims.reshape(a, shape)

                msg = "Cannot view a tensor with shape {0} and strides {1} as a tensor with shape {2}!".format(
                    a.shape, a.stride(), shape
                )
                raise ValueError(msg)

            a_ = flatten(a_, idx, end)

        # Splits the (possibly flattened) dimension to create the desired dim length
        if accum != length:
            a_ = prims.split_dim(a_, idx, length)

        idx = idx + 1

    # Squeezes tail
    while idx < a_.ndim:
        assert a_.shape[idx] == 1
        a_ = squeeze(a_, idx)

    return a_


# CompositeImplicitAutograd - don't register decomp
# NOTE: shape is a vararg because Tensor.reshape can be called with as
# Tensor.reshape(a, b, c) or Tensor.reshape((a, b, c)) Function call
# torch.reshape doesn't support unpacked shapes
def reshape(a: TensorLikeType, *shape: ShapeType) -> TensorLikeType:
    return _reshape_view_helper(a, *shape, allow_copy=True)


# CompositeImplicitAutograd - don't register decomp
def reshape_as(self: TensorLikeType, other: TensorLikeType) -> TensorLikeType:
    return self.reshape(other.size())


@register_decomposition(torch.ops.aten.roll)
def roll(
    a: TensorLikeType, shifts: DimsType, dims: DimsType = tuple()
) -> TensorLikeType:
    """Reference implementation of :func:`torch.roll`."""
    dims = utils.canonicalize_dims(a.ndim, dims)
    # ATen specifies int[1] type for shifts and dims which expands integers to tuples of length 1
    if not isinstance(shifts, Iterable):
        shifts = (shifts,)
    if not isinstance(dims, Iterable):
        dims = (dims,)

    # Avoid modulo by zero
    if a.numel() == 0:
        # Keeping this as ref for now as FakeTensor runs into some issues with complex tensors
        return clone(a)

    len_shifts = len(shifts)
    len_dims = len(dims)
    if len_shifts != 1 or len_dims != 1:
        if len_shifts == 0:
            raise RuntimeError("`shifts` required")
        # Takes care of the case when dims is not specified (default)
        # By default, the tensor is flattened before shifting, after which the original shape is restored
        if len_dims == 0 and len_shifts == 1:
            return torch.roll(torch.flatten(a), shifts, 0).view(a.shape)
        if len_shifts != len_dims:
            raise RuntimeError(
                f"shifts and dimensions must align. shifts: {len_shifts}, dims: {len_dims}"
            )
        assert len_dims > 1
        tail_shifts = shifts[1:]
        tail_dims = dims[1:]
        first_dim_rolled = torch.roll(a, shifts[0], dims[0])
        return torch.roll(first_dim_rolled, tail_shifts, tail_dims)

    # This path is taken when only one dimension is rolled
    # For example to get `first_dim_rolled` above
    dim = dims[0]
    size = a.shape[dim]
    start = (size - shifts[0]) % size
    t0 = torch.narrow(a, dim, start, size - start)
    t1 = torch.narrow(a, dim, 0, start)
    return torch.cat((t0, t1), dim)


@register_decomposition(torch.ops.aten.rot90)
def rot90(
    a: TensorLikeType, k: int = 1, dims: DimsSequenceType = (0, 1)
) -> TensorLikeType:
    """Reference implementation of :func:`torch.rot90`."""
    if len(dims) != 2:
        raise RuntimeError(
            f"expected total rotation dims == 2, but got dims = {len(dims)}"
        )
    if a.ndim < 2:
        raise RuntimeError(f"expected total dims >= 2, but got total dims = {a.ndim}")

    # Do this after the initial checks to be compatible with the behavior in
    # core.
    dims = utils.canonicalize_dims(a.ndim, dims)

    if dims[0] == dims[1]:
        raise RuntimeError(
            f"expected rotation dims to be different, but got dim0 = {dims[0]} and dim1 = {dims[1]}"
        )
    k = k % 4  # Rotation direction is from the second towards the first axis for k < 0
    if k == 1:
        return torch.transpose(torch.flip(a, (dims[1],)), dims[0], dims[1])
    elif k == 2:
        return torch.flip(a, dims)
    elif k == 3:
        return torch.transpose(torch.flip(a, (dims[0],)), dims[0], dims[1])
    else:
        return clone(a)


def _check_stack_inputs(tensors: TensorSequenceType) -> None:
    entry_shape = tensors[0].shape
    for i in range(1, len(tensors)):
        assert tensors[i].shape == entry_shape, (
            f"stack expects each tensor to be equal size, but got {entry_shape} at entry 0"
            f"and {tensors[i].shape} at entry {i}"
        )


@register_decomposition(torch.ops.aten.stack)
@out_wrapper()
def stack(tensors: TensorSequenceType, dim: int = 0) -> TensorLikeType:
    assert len(tensors) > 0, "stack expects a non-empty TensorList"
    wrapped_dim = utils.canonicalize_dim(tensors[0].ndim + 1, dim)
    # Refs need sparse support to check other condition
    if wrapped_dim < tensors[0].ndim:  # and not tensors[0].is_sparse:
        _check_stack_inputs(tensors)
        result_sizes = list(tensors[0].shape)
        result_sizes.insert(wrapped_dim, len(tensors))
        out = torch.cat(tensors, wrapped_dim)
        return out.view(result_sizes)

    # If dim == tensors[0].ndim, view cannot efficiently handle it
    return torch.cat([t.unsqueeze(wrapped_dim) for t in tensors], dim)


# CompositeImplicitAutograd - don't register decomp
@out_wrapper()
def softmax(
    a: TensorLikeType,
    dim: int,
    dtype: Optional[torch.dtype] = None,
) -> TensorLikeType:
    result_dtype = dtype or a.dtype
    computation_dtype = utils.get_computation_dtype(result_dtype)
    a_ = _maybe_convert_to_dtype(a, computation_dtype)
    a_max = amax(a_, dim, keepdim=True)
    a_exp = exp(a_ - a_max)
    return _maybe_convert_to_dtype(
        true_divide(a_exp, sum(a_exp, dim, keepdim=True)), result_dtype
    )  # type: ignore[return-value]


# CompositeImplicitAutograd - don't register decomp
@out_wrapper()
def hstack(tensors: TensorSequenceType) -> TensorLikeType:
    check(len(tensors) > 0, lambda: "hstack expects a non-empty TensorList")
    aligned_tensors = atleast_1d(*tensors)
    if aligned_tensors[0].ndim == 1:
        return cat(aligned_tensors, 0)
    return cat(aligned_tensors, 1)


# CompositeImplicitAutograd - don't register decomp
@out_wrapper()
def vstack(tensors: TensorSequenceType) -> TensorLikeType:
    check(len(tensors) > 0, lambda: "vstack expects a non-empty TensorList")
    aligned_tensors = atleast_2d(*tensors)
    return cat(aligned_tensors, 0)


# CompositeImplicitAutograd - don't register decomp
def unflatten(a: TensorLikeType, dim: int, sizes: ShapeType) -> TensorLikeType:
    dim = utils.canonicalize_dim(a.ndim, dim)
    utils.check(len(sizes) != 0, lambda: "unflatten: sizes must be non-empty")
    return a.view(tuple(a.shape[:dim]) + tuple(sizes) + tuple(a.shape[dim + 1 :]))


@register_decomposition(torch.ops.aten.unbind)
def unbind(t: TensorLikeType, dim: int = 0) -> TensorSequenceType:
    dim = utils.canonicalize_dim(t.ndim, dim)
    check(
        len(t.shape) > 0,
        lambda: "dimension specified as 0 but tensor has no dimensions",
        IndexError,
    )
    return tuple(
        torch.squeeze(s, dim) for s in torch.tensor_split(t, t.shape[dim], dim)
    )


@register_decomposition(torch.ops.aten.index_copy)
@out_wrapper()
def index_copy(x: TensorLike, dim: int, index: TensorLike, tensor: TensorLike):
    return x.clone().index_copy_(dim, index, tensor)


@register_decomposition(torch.ops.aten.index_copy_)
def index_copy_(x: TensorLike, dim: int, index: TensorLike, tensor: TensorLike):
    dim = utils.canonicalize_dims(x.ndim, dim)
    utils.check(
        index.ndim <= 1,
        lambda: f"Index should have dimension 1 or 0 (got {index.ndim})",
    )
    # Treat scalars as elements of \R^1
    y = x.unsqueeze(0) if x.ndim == 0 else x
    idx = (slice(None),) * dim + (index,)
    y[idx] = tensor
    return x


@register_decomposition(torch.ops.aten.index_fill)
def index_fill(
    x: TensorLike, dim: int, index: TensorLike, value: Union[NumberType, TensorLike]
):
    return x.clone().index_fill_(dim, index, value)  # type: ignore[arg-type]


@register_decomposition(torch.ops.aten.index_fill_)
def index_fill_(
    x: TensorLike, dim: int, index: TensorLike, value: Union[NumberType, TensorLike]
):
    if isinstance(value, TensorLike):
        utils.check(
            value.ndim == 0,
            lambda: "Only supports 0-dimensional value tensor. "  # type: ignore[union-attr]
            f"Got a tensor with {value.ndim} dimensions.",
        )  # type: ignore[arg-type]
        return x.clone().index_copy_(dim, index, value)
    dim = utils.canonicalize_dims(x.ndim, dim)
    utils.check(
        index.ndim <= 1,
        lambda: f"Index should have dimension 1 or 0 (got {index.ndim})",
    )
    idx = (slice(None),) * dim + (index,)
    # Treat scalars as elements of \R^1
    y = x.unsqueeze(0) if x.ndim == 0 else x
    y[idx] = value  # type: ignore[assignment]
    return x


@register_decomposition(torch.ops.aten.index_add)
@out_wrapper()
def index_add(
    x: TensorLike,
    dim: int,
    index: TensorLike,
    tensor: TensorLike,
    *,
    alpha: NumberType = 1,
):
    # index_add always returns a new contiguous tensor
    return x.clone(memory_format=torch.contiguous_format).index_add_(
        dim, index, tensor, alpha=alpha  # type: ignore[arg-type]
    )


@register_decomposition(torch.ops.aten.index_select)
@out_wrapper()
def index_select(x: TensorLike, dim: int, index: TensorLike):
    dim = utils.canonicalize_dims(x.ndim, dim)
    utils.check(
        index.ndim <= 1,
        lambda: f"Index should have dimension 1 or 0 (got {index.ndim})",
    )
    # Treat scalars as elements of \R^1
    if x.ndim == 0:
        # we cannot write `x.unsqueeze(0)[index].squeeze(0).clone()`
        # as tensor[index] will trigger index.item() if index is a 0-dim tensor
        # and .item() cannot be symbolically traced with FakeTensor.
        return torch.ops.aten.index(x.unsqueeze(0), [index]).squeeze(0).clone()
    idx = (slice(None),) * dim + (index,)
    return x[idx]


# Note: although squeeze is documented as having the out= kwarg it doesn't
@register_decomposition(torch.ops.aten.squeeze)
def squeeze(a: TensorLikeType, dim: Optional[int] = None) -> TensorLikeType:
    if dim is not None:
        dim = utils.canonicalize_dim(a.ndim, dim)
        # Short-circuits if the tensor has no dimensions
        if len(a.shape) == 0:
            assert dim == 0
            return prims.view_of(a)

        # Note: squeeze does not modify tensors when the given dim is not a dimension of length 1
        if a.shape[dim] != 1:
            return prims.view_of(a)
        return prims.squeeze(a, (dim,))

    dims = tuple(idx for idx in range(len(a.shape)) if a.shape[idx] == 1)
    return prims.squeeze(a, dims)


# Note: does not work with TensorMetas because of data-dependent control-flow
# CompositeImplicitAutograd - don't register decomp
def tensor_split(
    a: TensorLikeType,
    indices_or_sections: Union[Tensor, DimsType],
    dim: int = 0,
) -> Tuple[TensorLikeType, ...]:
    _dim = utils.canonicalize_dim(a.ndim, dim)
    if a.ndim == 0:
        msg = "tensor_split: received a rank zero tensor, but expected a tensor of rank one or greater!"
        raise ValueError(msg)

    # If indices_or_sections is a tensor, it must be a CPU Long tensor
    if isinstance(indices_or_sections, TensorLike):
        if not indices_or_sections.device.type == "cpu":
            msg = "tensor_split: if indices_or_sections is a tensor it must be on the CPU, but received one on {0}".format(
                indices_or_sections.device
            )
            raise ValueError(msg)
        if indices_or_sections.dtype != torch.long:
            msg = "tensor_split: if indices_or_sections is a tensor it must have long dtype, "
            " but received one with dtype {0}".format(indices_or_sections.dtype)
            raise ValueError(msg)

    # Case 0 -- indices_or_sections is an integer or a scalar tensor n and a is split along dim into n parts of equal-ish length
    if isinstance(indices_or_sections, IntLike) or (
        isinstance(indices_or_sections, TensorLike) and indices_or_sections.ndim == 0
    ):
        sections: int = (
            indices_or_sections  # type: ignore[assignment]
            if isinstance(indices_or_sections, Number)
            else indices_or_sections.item()
        )

        if sections <= 0:
            msg = "tensor_split: number of sections must be greater than 0, but was {0}".format(
                sections
            )
            raise ValueError(msg)

        splits = []
        dim_size = a.shape[_dim]
        min_split_size = math.floor(dim_size / sections)
        num_splits_one_extra = dim_size % sections
        start_idx = 0
        for split_idx in range(sections):
            split_size = (
                min_split_size + 1
                if (split_idx < num_splits_one_extra)
                else min_split_size
            )
            s = prims.slice_in_dim(a, start_idx, start_idx + split_size, axis=_dim)
            splits.append(s)
            start_idx = start_idx + split_size

        return tuple(splits)
    # Case 1 -- indices_or_sections is a sequence of integers or a 1D tensor describing the splits
    else:
        indices = indices_or_sections
        if isinstance(indices_or_sections, TensorLike):
            if indices_or_sections.ndim != 1:
                msg = "tensor_split: non-scalar indices_or_sections tensors must have only one dimension, "
                "but received a tensor with {0} dimensions".format(
                    indices_or_sections.ndim
                )
                raise ValueError(msg)

            indices = indices_or_sections.tolist()

        splits = []
        start_idx = 0
        for x in indices:
            splits.append(prims.slice_in_dim(a, start_idx, x, axis=_dim))
            start_idx = x
        splits.append(prims.slice_in_dim(a, start_idx, a.shape[_dim], axis=_dim))
        return tuple(splits)


# CompositeImplicitAutograd - don't register decomp
def hsplit(
    a: TensorLikeType, indices_or_sections: DimsType
) -> Tuple[TensorLikeType, ...]:
    check(
        a.ndim >= 1,
        lambda: (
            "torch.hsplit requires a tensor with at least 1 dimension, but got a tensor with "
            + str(a.ndim)
            + " dimensions!"
        ),
    )
    dim = 0 if a.ndim == 1 else 1
    if isinstance(indices_or_sections, IntLike):
        split_size = indices_or_sections
        check(
            (split_size != 0 and a.shape[dim] % split_size == 0),
            lambda: (
                "torch.hsplit attempted to split along dimension "
                + str(dim)
                + ", but the size of the dimension "
                + str(a.shape[dim])
                + " is not divisible by the split_size "
                + str(split_size)
                + "!"
            ),
        )
        return tensor_split(a, split_size, dim)

    check(
        isinstance(indices_or_sections, (list, tuple)),
        lambda: (
            "hsplit(): received an invalid combination of arguments. "
            "Expected indices_or_sections to be of type int, list of ints or tuple of ints "
            f"but got type {type(indices_or_sections)}"
        ),
        exc_type=TypeError,
    )

    split_sizes = indices_or_sections
    return tensor_split(a, split_sizes, dim)


# CompositeImplicitAutograd - don't register decomp
def vsplit(
    a: TensorLikeType, indices_or_sections: DimsType
) -> Tuple[TensorLikeType, ...]:
    check(
        a.ndim >= 2,
        lambda: (
            "torch.vsplit requires a tensor with at least 2 dimension, but got a tensor with "
            + str(a.ndim)
            + " dimensions!"
        ),
    )
    if isinstance(indices_or_sections, IntLike):
        split_size = indices_or_sections
        check(
            (split_size != 0 and a.shape[0] % split_size == 0),
            lambda: (
                "torch.vsplit attempted to split along dimension 0 "
                + ", but the size of the dimension "
                + str(a.shape[0])
                + " is not divisible by the split_size "
                + str(split_size)
                + "!"
            ),
        )
        return tensor_split(a, split_size, 0)

    check(
        isinstance(indices_or_sections, (list, tuple)),
        lambda: (
            "vsplit(): received an invalid combination of arguments. "
            "Expected indices_or_sections to be of type int, list of ints or tuple of ints "
            f"but got type {type(indices_or_sections)}"
        ),
        exc_type=TypeError,
    )

    split_sizes = indices_or_sections
    return tensor_split(a, split_sizes, 0)


@register_decomposition(torch.ops.aten.diag.out)
@out_wrapper()
def diag(
    self: TensorLikeType,
    offset: int = 0,
) -> TensorLikeType:
    ndim = self.dim()
    utils.check(
        ndim in (1, 2), lambda: f"diag(): Supports 1D or 2D tensors. Got {ndim}D"
    )
    if ndim == 1:
        return torch.diag_embed(self, offset)
    else:
        return torch.diagonal_copy(self, offset)


<<<<<<< HEAD
@register_decomposition(torch.ops.aten.diagonal, disable_meta=True)
=======
@register_decomposition(torch.ops.aten.diagonal)
>>>>>>> f1b78224
def diagonal(
    self: TensorLikeType,
    offset: int = 0,
    dim1: int = 0,
    dim2: int = 1,
) -> TensorLikeType:
    """
    Reference implementation of torch.diagonal
    """
    num_dims = self.dim()
    dim1 = utils.canonicalize_dim(idx=dim1, rank=num_dims)
    dim2 = utils.canonicalize_dim(idx=dim2, rank=num_dims)

    check(
        dim1 != dim2, lambda: f"diagonal dimensions cannot be identical {dim1}, {dim2}"
    )

    storage_offset = self.storage_offset()

    if offset >= 0:
        diag_size = max(min(self.size()[dim1], self.size()[dim2] - offset), 0)
    else:
        diag_size = max(min(self.size()[dim1] + offset, self.size()[dim2]), 0)

    if diag_size > 0:
        if offset >= 0:
            storage_offset += offset * self.stride()[dim2]
        else:
            storage_offset -= offset * self.stride()[dim1]

    sizes = [s for i, s in enumerate(self.size()) if i not in (dim1, dim2)]
    sizes.append(diag_size)

    strides = [s for i, s in enumerate(self.stride()) if i not in (dim1, dim2)]
    strides.append(self.stride()[dim1] + self.stride()[dim2])

    result = self.as_strided(size=sizes, stride=strides, storage_offset=storage_offset)

    return result


diagonal_copy = _make_copy_from_view(diagonal)


@register_decomposition(torch.ops.aten.diag_embed)
def diag_embed(
    t: TensorLikeType,
    offset: int = 0,
    dim1: int = -2,
    dim2: int = -1,
) -> TensorLikeType:
    """
    Reference implementation of torch.diag_embed
    """
    # as per the docs, exchanging dims is equivalent to changing the sign of
    # offset
    if dim1 > dim2:
        dim1, dim2 = dim2, dim1
        offset = -offset

    # convert from negative dims
    rank = t.ndim + 1
    dim1 = utils.canonicalize_dim(rank=rank, idx=dim1)
    dim2 = utils.canonicalize_dim(rank=rank, idx=dim2)

    check(
        dim1 != dim2, lambda: f"diagonal dimensions cannot be identical {dim1}, {dim2}"
    )

    # as per the docs, the size of last dim is placed at dim1 and dim2
    last_dim = t.size(-1)

    if offset != 0:
        # add padding to match the new size
        t_shape = list(t.shape)
        t_shape[-1] = builtins.abs(offset)
        z = torch.zeros(t_shape, dtype=t.dtype, device=t.device, requires_grad=False)
        pair = (z, t) if offset > 0 else (t, z)
        t = torch.cat(pair, dim=-1)
        # make sure the diagonal always has the same size
        last_dim += builtins.abs(offset)

    # preserve original data, but place 1 at dim1 and move last dim to dim2
    t = t.unsqueeze(dim1).movedim(-1, dim2)

    # generate ranges shifting indices based on offset
    a_range = torch.arange(last_dim, device=t.device, dtype=torch.int64)
    b_range = torch.arange(
        offset, last_dim + offset, device=t.device, dtype=torch.int64
    )

    # broadcast
    cond = a_range == b_range.unsqueeze(-1)
    cond_shape = [last_dim if i in (dim1, dim2) else 1 for i in range(len(t.shape))]
    cond = cond.reshape(cond_shape)

    # aten.diag_embed always returns a new contiguous tensor
    # contiguous() is needed to correctly model the output stride
    return utils.mask_tensor(cond, t).contiguous()


# CompositeImplicitAutograd - don't register decomp
def dsplit(a: TensorLikeType, sections: DimsType) -> TensorSequenceType:
    if a.ndim < 3:
        raise RuntimeError(
            f"torch.dsplit requires a tensor with at least 3 dimension, but got a tensor with {a.ndim} dimensions!"
        )
    if isinstance(sections, IntLike) and (sections == 0 or a.shape[2] % sections != 0):
        raise RuntimeError(
            "torch._refs.dsplit attempted to split along dimension 2, "
            + f"but the size of the dimension {a.shape[2]} is not divisible by the split_size {sections}!"
        )
    return tensor_split(a, sections, 2)


@register_decomposition(torch.ops.aten.t.default)
def t(a: TensorLikeType):
    # TODO: Add sparse support
    # if a.is_sparse:
    #     sparse_dim = a.sparse_dim()
    #     dense_dim = a.dense_dim()
    #     if not (sparse_dim <= 2 and dense_dim == 0):
    #         raise RuntimeError(
    #             f"t() expects a tensor with <= 2 sparse and 0 dense dimensions, but got {sparse_dim} sparse and"
    #             f"{dense_dim} dense dimensions"
    #         )
    if a.ndim > 2:
        raise RuntimeError(
            f"t() expects a tensor with <= 2 dimensions, but self is {a.ndim}D"
        )
    return torch.transpose(a, 0, 0 if a.ndim < 2 else 1)


# CompositeImplicitAutograd - don't register decomp
def T(a: TensorLikeType) -> TensorLikeType:
    # n != 2 && n != 0 is deprecated in regular PyTorch.
    check(
        a.ndim in (0, 2),
        lambda: (
            "The use of `x.T` on tensors of dimension other than 0 or 2 "
            "to reverse their shape is not supported."
        ),
    )
    return a.t()


@register_decomposition(torch.ops.aten.transpose)
def transpose(a: TensorLikeType, dim0: int, dim1: int) -> TensorLikeType:
    _dim0, _dim1 = utils.canonicalize_dims(a.ndim, (dim0, dim1))  # type: ignore[misc]

    if a.ndim <= 1 or dim0 == dim1:
        return prims.view_of(a)

    _permutation = list(range(0, a.ndim))
    _permutation[_dim0] = _dim1
    _permutation[_dim1] = _dim0
    return torch.permute(a, _permutation)


# Aliases for transpose
swap_axes = transpose


@register_decomposition(torch.ops.aten.unfold)
def unfold(
    self: TensorLikeType, dimension: int, size: int, step: int
) -> TensorLikeType:
    shape, strides = _get_unfold_shape_stride(
        self.shape, self.stride(), dimension, size, step
    )
    return self.as_strided(shape, strides)


@register_decomposition(torch.ops.aten.unfold_copy)
@out_wrapper()
def unfold_copy(self: TensorLikeType, dimension: int, size: int, step: int):
    return self.unfold(dimension, size, step).clone(
        memory_format=torch.contiguous_format
    )


@register_decomposition(torch.ops.aten.cumsum)
def cumsum(
    a: TensorLikeType,
    dim: int,
    *,
    keepdim: bool = False,
    dtype: Optional[torch.dtype] = None,
    out: Optional[Tensor] = None,
) -> TensorLikeType:
    # We implement all the kwargs of a reduction. ATen just handles dtype
    # nb. This decomposition may not be as efficient as a backend-specific implementation
    ndim = a.ndim
    dim = utils.canonicalize_dim(ndim, dim)
    if ndim == 0:
        return sum(a.unsqueeze(0), dim=0, keepdim=keepdim, dtype=dtype, out=out)
    a = a.unsqueeze(dim + 1)
    rg = torch.arange(a.shape[dim], device=a.device)
    mask = rg.unsqueeze(1) <= rg
    for _ in range(ndim - dim - 1):
        mask = mask.unsqueeze(-1)
    masked_a = utils.mask_tensor(mask, a)
    return sum(masked_a, dim=dim, keepdim=keepdim, dtype=dtype, out=out)


@register_decomposition(torch.ops.aten.unsqueeze)
def unsqueeze(a: TensorLikeType, dim: int) -> TensorLikeType:
    # Note that unsqueeze canonicalizes with rank + 1 because it allows
    # a new innermost dimension to be specified
    ndim = a.ndim + 1
    dim = utils.canonicalize_dim(ndim, dim)
    return prims.expand_dims(a, (dim,), ndim=ndim)


# NOTE: shape is a vararg because Tensor.reshape can be called with as
# Tensor.view(a, b, c) or Tensor.view((a, b, c)) Function call torch.view
# doesn't support unpacked shapes
# TODO: Turn this into a decomposition (currently fails on reshape meta tests)
@register_decomposition(torch.ops.aten.view)
def view(a: TensorLikeType, *shape: ShapeType) -> TensorLikeType:
    return _reshape_view_helper(a, *shape, allow_copy=False)


# CompositeImplicitAutograd - don't register decomp
def view_as(self: TensorLikeType, other: TensorLikeType) -> TensorLikeType:
    return self.view(other.size())


# CompositeImplicitAutograd - don't register decomp
def ravel(a: TensorLikeType) -> TensorLikeType:
    return reshape(a, (-1,))


@register_decomposition(torch.ops.aten.empty.memory_format)
@out_wrapper()
def empty(
    *shape,
    dtype: Optional[torch.dtype] = None,
    layout: torch.layout = torch.strided,
    device: Optional[torch.device] = None,
    requires_grad: bool = False,
    pin_memory: bool = False,
    memory_format: torch.memory_format = torch.contiguous_format,
) -> TensorLikeType:
    check(
        memory_format != torch.preserve_format,
        lambda: "torch.empty: the Preserve memory format is not supported",
    )

    shape = utils.extract_shape_from_varargs(shape)

    if memory_format == torch.contiguous_format:
        strides = utils.make_contiguous_strides_for(shape)
    elif memory_format == torch.channels_last_3d:
        strides = utils.make_channels_last_3d_strides_for(shape)
    else:  # memory_format == torch.channels_last
        check(
            memory_format == torch.channels_last,
            lambda: f"torch.empty: received an unknown memory format {memory_format}!",
        )
        strides = utils.make_channels_last_2d_strides_for(shape)

    return torch.empty_strided(
        shape,
        strides,
        dtype=dtype,
        layout=layout,
        device=device,
        pin_memory=pin_memory,
        requires_grad=requires_grad,
    )


@register_decomposition(torch.ops.aten.new_empty)
def new_empty(
    a: TensorLikeType,
    size: ShapeType,
    *,
    dtype: Optional[torch.dtype] = None,
    layout: Optional[torch.layout] = None,
    device: Optional[torch.device] = None,
    pin_memory: bool = False,
) -> TensorLikeType:

    dtype = a.dtype if dtype is None else dtype
    layout = a.layout if layout is None else layout
    device = a.device if device is None else device

    return torch.empty(
        size,
        dtype=dtype,
        device=device,
        pin_memory=pin_memory,
        layout=layout,
    )


@register_decomposition(torch.ops.aten.new_empty_strided)
def new_empty_strided(
    a: TensorLikeType,
    size: ShapeType,
    stride: StrideType,
    *,
    dtype: Optional[torch.dtype] = None,
    layout: Optional[torch.layout] = None,
    device: Optional[torch.device] = None,
    pin_memory: bool = False,
) -> TensorLikeType:
    """
    Reference implementation of torch.Tensor.new_empty_strided
    """

    dtype = a.dtype if dtype is None else dtype
    layout = a.layout if layout is None else layout
    device = a.device if device is None else device

    return torch.empty_strided(
        size,
        stride,
        dtype=dtype,
        device=device,
        pin_memory=pin_memory,
        layout=layout,
    )


@register_decomposition(torch.ops.aten.zeros.default)
@out_wrapper()
def zeros(
    *size,
    dtype: Optional[torch.dtype] = None,
    layout: torch.layout = torch.strided,
    device: Optional[torch.device] = None,
    pin_memory: bool = False,
    requires_grad: bool = False,
) -> TensorLikeType:
    size = utils.extract_shape_from_varargs(size)

    if dtype is None:
        dtype = torch.get_default_dtype()

    return torch.full(
        size,
        False if dtype == torch.bool else 0,
        dtype=dtype,
        layout=layout,
        device=device,
        pin_memory=pin_memory,
        requires_grad=requires_grad,
    )


@register_decomposition(torch.ops.aten.new_zeros)
def new_zeros(
    a: TensorLikeType,
    size: ShapeType,
    *,
    dtype: Optional[torch.dtype] = None,
    layout: Optional[torch.layout] = None,
    device: Optional[torch.device] = None,
    pin_memory: bool = False,
    requires_grad: bool = False,
) -> TensorLikeType:
    dtype = a.dtype if dtype is None else dtype
    layout = a.layout if layout is None else layout
    device = a.device if device is None else device

    return torch.full(
        size,
        False if dtype == torch.bool else 0,
        dtype=dtype,
        layout=layout,
        device=device,
        pin_memory=pin_memory,
        requires_grad=requires_grad,
    )


@register_decomposition(torch.ops.aten.ones.default)
@out_wrapper()
def ones(
    *size,
    dtype: Optional[torch.dtype] = None,
    layout: torch.layout = torch.strided,
    device: Optional[torch.device] = None,
    pin_memory: bool = False,
    requires_grad: bool = False,
) -> TensorLikeType:
    size = utils.extract_shape_from_varargs(size)

    if dtype is None:
        dtype = torch.get_default_dtype()

    return torch.full(
        size,
        True if dtype == torch.bool else 1,
        dtype=dtype,
        layout=layout,
        device=device,
        pin_memory=pin_memory,
        requires_grad=requires_grad,
    )


@register_decomposition(torch.ops.aten.new_ones)
def new_ones(
    a: TensorLikeType,
    size: ShapeType,
    *,
    dtype: Optional[torch.dtype] = None,
    layout: Optional[torch.layout] = None,
    device: Optional[torch.device] = None,
    pin_memory: bool = False,
    requires_grad: bool = False,
) -> TensorLikeType:
    dtype = a.dtype if dtype is None else dtype
    layout = a.layout if layout is None else layout
    device = a.device if device is None else device

    return torch.full(
        size,
        True if dtype == torch.bool else 1,
        dtype=dtype,
        layout=layout,
        device=device,
        pin_memory=pin_memory,
        requires_grad=requires_grad,
    )


@register_decomposition(torch.ops.aten.new_full)
def new_full(
    a: TensorLikeType,
    size: ShapeType,
    fill_value: Union[int, float, bool],
    *,
    dtype: Optional[torch.dtype] = None,
    layout: Optional[torch.layout] = None,
    device: Optional[torch.device] = None,
    pin_memory: bool = False,
) -> TensorLikeType:
    dtype = a.dtype if dtype is None else dtype
    layout = a.layout if layout is None else layout
    device = a.device if device is None else device

    return torch.full(
        size,
        fill_value,
        dtype=dtype,
        layout=layout,
        device=device,
        pin_memory=pin_memory,
    )


@register_decomposition(torch.ops.aten.empty_like)
def empty_like(
    a: TensorLikeType,
    *,
    dtype: Optional[torch.dtype] = None,
    device: Optional[torch.device] = None,
    layout: Optional[torch.layout] = None,
    pin_memory: bool = False,
    requires_grad: bool = False,
    memory_format: torch.memory_format = torch.preserve_format,
) -> TensorLikeType:

    dtype = a.dtype if dtype is None else dtype
    layout = a.layout if layout is None else layout
    device = a.device if device is None else device

    strides: Tuple[int, ...]

    if memory_format != torch.preserve_format:
        return torch.empty(
            a.shape,
            dtype=dtype,
            layout=layout,
            device=device,
            requires_grad=requires_grad,
            pin_memory=pin_memory,
            memory_format=memory_format,
        )

    # memory_format == torch.preserve_format
    strides = utils.compute_elementwise_output_strides(a)
    return torch.empty_strided(
        a.shape,
        strides,
        dtype=dtype,
        layout=layout,
        device=device,
        pin_memory=pin_memory,
        requires_grad=requires_grad,
    )


@register_decomposition(
    [
        torch.ops.aten.arange.default,
        torch.ops.aten.arange.start,
        torch.ops.aten.arange.start_step,
    ]
)
@out_wrapper()
def arange(
    start: NumberType = 0,
    end: Optional[NumberType] = None,
    step: NumberType = 1,
    *,
    dtype: Optional[torch.dtype] = None,
    layout: torch.layout = torch.strided,
    device: Optional[torch.device] = None,
    pin_memory: bool = False,
    requires_grad: bool = False,
) -> TensorLikeType:
    utils.check_layout(layout)
    utils.check_pin_memory(pin_memory)
    # Case: torch.arange(5)
    if end is None:
        end = start
        start = 0
    return prims.arange(
        start,
        end,
        step,
        dtype=dtype,
        # layout=layout,
        device=device,
        # pin_memory=pin_memory,
        requires_grad=requires_grad,
    )


@register_decomposition(torch.ops.aten.linspace)
@out_wrapper()
def linspace(
    start: NumberType,
    end: NumberType,
    steps: NumberType,
    *,
    dtype: Optional[torch.dtype] = None,
    device: Optional[torch.device] = None,
    layout: torch.layout = torch.strided,
    pin_memory: bool = False,
    requires_grad: bool = False,
) -> TensorLikeType:
    if dtype is None:
        dtype = torch.get_default_dtype()

    # NB: NumPy actually doesn't do this cast, but for this ref, I'd rather have this
    #     cast than not, because it allows us to always go into the precise path
    #     if dtype is integral and not worry about whether start/end are float
    if prims.utils.is_integer_dtype(dtype):
        if isinstance(start, FloatLike):
            start = sym_int(start)
        if isinstance(end, FloatLike):
            end = sym_int(end)

    if py_any(isinstance(arg, complex) for arg in (start, end, steps)):
        raise NotImplementedError
    assert not isinstance(start, complex) and not isinstance(end, complex)  # for mypy

    check(
        isinstance(steps, IntLike),
        lambda: "steps must be int, not float",
        exc_type=TypeError,
    )
    assert isinstance(steps, IntLike)  # for mypy
    check(steps >= 0, lambda: "number of steps must be non-negative")

    factory_kwargs = {
        "layout": layout,
        "device": device,
        "pin_memory": pin_memory,
        "requires_grad": requires_grad,
    }
    if steps == 0:
        ret = torch.full((0,), 0, dtype=dtype, **factory_kwargs)  # type: ignore[call-overload]
    elif steps == 1:
        ret = torch.full((1,), start, dtype=dtype, **factory_kwargs)  # type: ignore[call-overload]
    elif start == end:
        ret = torch.full((steps,), start, dtype=dtype, **factory_kwargs)  # type: ignore[call-overload]
    else:
        if prims.utils.is_integer_dtype(dtype):
            # We need to cast to int, so to avoid off-by-one issues
            # do the entire computation with ints when we can
            assert isinstance(start, IntLike) and isinstance(end, IntLike)
            step_size_x_denom = end - start
            eps = 1 if end > start else -1
            denom = steps - 1
            ret = prims.to_dtype(
                torch.arange(
                    start * denom,
                    end * denom + eps,
                    step_size_x_denom,
                    dtype=torch.int64,
                    **factory_kwargs,  # type: ignore[arg-type]
                )
                / denom,
                dtype,
            )
        else:
            step_size = (end - start) / (steps - 1)
            eps = step_size / 2
            ret = prims.to_dtype(
                torch.arange(  # type: ignore[call-overload]
                    start, end + eps, step_size, dtype=torch.float64, **factory_kwargs
                ),
                dtype,
            )

    return ret


@register_decomposition(torch.ops.aten.logspace)
@out_wrapper()
def logspace(
    start: NumberType,
    end: NumberType,
    steps: NumberType,
    base: NumberType = 10,
    *,
    dtype: Optional[torch.dtype] = None,
    device: Optional[torch.device] = None,
    layout: torch.layout = torch.strided,
    pin_memory: bool = False,
    requires_grad: bool = False,
) -> TensorLikeType:
    if dtype is None:
        dtype = torch.get_default_dtype()

    # NB: NumPy doesn't have this cast
    if prims.utils.is_integer_dtype(dtype):
        if isinstance(start, FloatLike):
            start = sym_int(start)
        if isinstance(end, FloatLike):
            end = sym_int(end)

    assert not isinstance(base, complex)  # for mypy
    if base < 0:
        raise NotImplementedError
    ret = torch.linspace(
        start,
        end,
        steps,
        dtype=torch.float64,
        layout=layout,
        device=device,
        pin_memory=pin_memory,
        requires_grad=requires_grad,
    )
    return prims.to_dtype(torch.pow(base, ret), dtype)


@overload
def meshgrid(tensors: Sequence[TensorLikeType], indexing: str):
    pass


@overload
def meshgrid(*tensors: TensorLikeType, indexing: str):
    pass


@register_decomposition(torch.ops.aten.meshgrid)
def meshgrid(
    *tensors: Union[TensorLikeType, List[TensorLikeType], Tuple[TensorLikeType]],
    indexing: str,
) -> List[TensorLikeType]:
    # This ref simultaneously handles two overloads (see stubs above)
    # The `indexing` argument is currently optional for torch.meshgrid, but we
    # plan to make the argument required: https://github.com/pytorch/pytorch/issues/50276
    if isinstance(tensors[0], list) or isinstance(tensors[0], tuple):
        assert len(tensors) == 1
        tensors = tuple(tensors[0])

    check(
        py_all(isinstance(a, TensorLike) for a in tensors),
        lambda: "meshgrid expects its inputs to be tensors",
    )

    check(len(tensors) > 0, lambda: "meshgrid expects a non-empty TensorList")

    for i in range(len(tensors) - 1):
        check(
            tensors[i].dtype == tensors[i + 1].dtype,  # type: ignore[union-attr]
            lambda: "meshgrid expects all tensors to have the same dtype",
        )
        check(
            tensors[i].device == tensors[i + 1].device,  # type: ignore[union-attr]
            lambda: "meshgrid expects all tensors to have the same device",
        )

    swap_first_and_second_tensors = False
    if indexing == "xy":
        swap_first_and_second_tensors = len(tensors) >= 2
        if swap_first_and_second_tensors:
            tensors = (tensors[1], tensors[0], *tensors[2:])
    else:
        check(
            indexing == "ij",
            lambda: (
                'torch.meshgrid: indexing must be one of "xy" or "ij", '
                f"but received: {indexing}"
            ),
        )

    result_shape: List[int] = []
    for t in tensors:
        assert isinstance(t, TensorLike)  # mypy
        check(
            t.ndim == 0 or t.ndim == 1,
            lambda: f"torch.meshgrid: Expected 0D or 1D tensor in the tensor list but got: {t}",
        )
        result_shape.append(t.numel())

    grids: List[TensorLikeType] = []
    for i, t in enumerate(tensors):
        assert isinstance(t, TensorLike)  # mypy
        if t.ndim == 0:
            t = t.view((1,))
        grids.append(prims.broadcast_in_dim(t, result_shape, (i,)))

    if swap_first_and_second_tensors:
        # Swap outputs if we originally swapped at the beginning
        grids[0], grids[1] = grids[1], grids[0]

    return grids


# CompositeImplicitAutograd - don't register decomp
def movedim(
    input: TensorLikeType,
    source: Union[int, DimsSequenceType],
    destination: Union[int, DimsSequenceType],
) -> TensorLikeType:
    """
    Reference implementation of torch.movedim
    """
    if type(source) is int:
        source = (source,)
    if type(destination) is int:
        destination = (destination,)

    utils.check(
        len(source) == len(destination),  # type: ignore[arg-type]
        lambda: (
            "movedim: Invalid source or destination dims: source "
            f"({source} dims) should contain the same number of dims as "
            f"destination ({destination} dims)"
        ),
    )

    rank = input.ndim
    ss = tuple(utils.canonicalize_dims(rank=rank, indices=source))  # type: ignore[arg-type]
    ds = tuple(utils.canonicalize_dims(rank=rank, indices=destination))  # type: ignore[arg-type]

    sss = set(ss)
    dss = set(ds)

    utils.check(
        len(ss) == len(sss),
        lambda: f"movedim: repeated dim in `source` {source}",
    )
    utils.check(
        len(ds) == len(dss),
        lambda: f"movedim: repeated dim in `destination` {destination}",
    )

    m = dict(zip(ds, ss))
    dims = []
    si = 0  # source index
    for di in range(rank):
        # check if the destination index is in the mapping
        s = m.get(di)
        if s is not None:
            # insert source index if found
            dims.append(s)
        else:
            # insert source index sequentially, skipping indices from the mapping
            while si in sss:
                si += 1
            dims.append(si)
            si += 1

    result = torch.permute(input, tuple(dims))

    return result


# NOTE: for convenience, shape can be a tuple of ints or a tuple containing a tuple of ints
@register_decomposition(torch.ops.aten.empty_strided)
def empty_strided(
    shape: Union[ShapeType, Tuple[ShapeType]],
    strides: StrideType,
    *,
    dtype: Optional[torch.dtype] = None,
    device: Optional[torch.device] = None,
    layout: torch.layout = torch.strided,
    requires_grad: bool = False,
    pin_memory: bool = False,
) -> TensorLikeType:
    # Layout == strided, pin_memory is False
    utils.check_layout(layout)
    utils.check_pin_memory(pin_memory)

    shape = utils.extract_shape_from_varargs(shape)
    dtype = torch.get_default_dtype() if dtype is None else dtype
    device = torch.device("cpu") if device is None else device

    return prims.empty_strided(
        shape,
        strides,
        dtype=dtype,
        device=device,
        requires_grad=requires_grad,
    )


@register_decomposition(torch.ops.aten.eye)
@out_wrapper()
def eye(
    n: int,
    m: Optional[int] = None,
    *,
    dtype: Optional[torch.dtype] = None,
    layout: torch.layout = torch.strided,
    device: Optional[torch.device] = None,
    pin_memory: bool = False,
    requires_grad: bool = False,  # TODO: unused
) -> TensorLikeType:
    """
    Reference implementation of torch.eye
    """
    if m is None:
        m = n

    check(n >= 0, lambda: f"n must be greater or equal to 0, got {n}")
    check(m >= 0, lambda: f"m must be greater or equal to 0, got {m}")

    range_n = torch.arange(n, dtype=torch.int64, device=device, requires_grad=False)
    range_m = torch.arange(m, dtype=torch.int64, device=device, requires_grad=False)

    cond = range_n.unsqueeze(-1) == range_m
    if dtype is torch.bool:
        return cond
    else:
        one = torch.ones(
            (1,),
            dtype=dtype,
            layout=layout,
            device=device,
            pin_memory=pin_memory,
            requires_grad=False,
        )
        return torch.where(cond, one, 0)
    # TODO: Use requires_grad.  All refs taking the requires_grad kwarg must
    # return a leaf tensor.
    # result.requires_grad_(requires_grad)


@out_wrapper()
def full(
    shape: ShapeType,
    fill_value: NumberType,
    *,
    dtype: Optional[torch.dtype] = None,
    layout: torch.layout = torch.strided,
    device: Optional[torch.device] = None,
    pin_memory: bool = False,
    requires_grad: bool = False,
) -> TensorLikeType:
    e = empty(
        shape,
        dtype=dtype,
        layout=layout,
        device=device,
        pin_memory=pin_memory,
        requires_grad=requires_grad,
    )
    return fill(e, fill_value)


def full_like(
    a: TensorLikeType,
    fill_value: NumberType,
    *,
    dtype: Optional[torch.dtype] = None,
    layout: Optional[torch.layout] = None,
    device: Optional[torch.device] = None,
    pin_memory: bool = False,
    requires_grad: bool = False,
    memory_format: torch.memory_format = torch.preserve_format,
) -> TensorLikeType:
    e = torch.empty_like(
        a,
        dtype=dtype,
        layout=layout,
        device=device,
        pin_memory=pin_memory,
        requires_grad=requires_grad,
        memory_format=memory_format,
    )
    return fill(e, fill_value)


zeros_like = partial(full_like, fill_value=False)


ones_like = partial(full_like, fill_value=True)

# TODO: add pin_memory support
@register_decomposition(torch.ops.aten.randn.default)
@out_wrapper()
def randn(
    *shape,
    dtype: Optional[torch.dtype] = None,
    device: Optional[torch.device] = None,
    layout: Optional[torch.layout] = None,
    requires_grad: bool = False,
    pin_memory: Optional[bool] = None,
) -> TensorLikeType:

    check(pin_memory is None, lambda: "pin_memory parameter is not supported!")

    shape_ = utils.extract_shape_from_varargs(shape)

    dtype = utils.dtype_or_default(dtype)
    device = utils.device_or_default(device)
    layout = utils.layout_or_default(layout)

    return prims.normal(
        shape_,
        mean=0.0,
        std=1.0,
        dtype=dtype,
        device=device,
        requires_grad=requires_grad,
    )


def scalar_tensor(
    a: NumberType,
    *,
    dtype: Optional[torch.dtype] = None,
    layout: torch.layout = torch.strided,
    device: Optional[torch.device] = None,
    pin_memory: bool = False,
) -> TensorLikeType:
    utils.check_layout(layout)
    utils.check_pin_memory(pin_memory)
    dtype = dtype if dtype is not None else utils.type_to_dtype(type(a))
    device = device if device is not None else torch.device("cpu")
    return prims.scalar_tensor(a, dtype=dtype, device=device)


#
# Randomness References
#


@register_decomposition(torch.ops.aten.uniform)
def uniform(
    shape: ShapeType,
    low: Union[bool, int, float] = 0.0,
    high: Union[bool, int, float] = 1.0,
    *,
    dtype: torch.dtype,
    device: DeviceLikeType,
) -> TensorLikeType:
    utils.validate_shape(shape)

    assert isinstance(low, Number)
    assert isinstance(high, Number)
    low = sym_float(low)
    high = sym_float(high)

    assert isinstance(dtype, torch.dtype)
    device = utils.canonicalize_device(device)

    return prims.uniform(shape, low=low, high=high, dtype=dtype, device=device)


@register_decomposition(
    [torch.ops.aten.masked_fill.Scalar, torch.ops.aten.masked_fill.Tensor]
)
def masked_fill(a: TensorLikeType, mask: TensorLikeType, value: TensorOrNumberLikeType):
    python_type = utils.dtype_to_type(a.dtype)
    if isinstance(value, Number):
        value_type = type(value)
    else:
        # NOTE: Could not use value = item(value) as it resulted in
        # RuntimeError: Cannot cast FakeTensor(cpu) to number
        value_ndim = value.ndim
        check(
            value_ndim == 0,
            lambda: f"only supports a 0-dimensional value tensor, but got tensor with {value_ndim} dimension",
        )
        # `masked_fill` allows cpu scalar to be moved to cuda but not otherwise.
        check(
            a.device.type == "cuda" or value.device == a.device,
            lambda: "Expected `value` to be on same device as `a`",
        )
        value_type = utils.dtype_to_type(value.dtype)
        if utils.is_cpu_scalar_tensor(value):
            value = value.item()

    if value_type is complex:
        # only downcasting from complex to lower type is not allowed.
        # We allow casting `value` to lower type for other case
        # Eg. float -> int.
        # Ref: https://github.com/pytorch/pytorch/issues/79195
        check(
            utils.is_weakly_lesser_type(value_type, python_type),
            lambda: f"could not convert to type {python_type} without overflow",
        )

    # Since `where` allows type-promotion,
    # cast value to correct type before passing to `where`
    if isinstance(value, Number):
        r = torch.where(mask, python_type(value), a)
    else:
        assert isinstance(value, TensorLike)
        r = torch.where(mask, prims.to_dtype(value, a.dtype), a)

    # aten.mask_fill always return a new contiguous tensor
    # contiguous() is needed to correctly model the output stride
    return r.contiguous()


# CompositeImplicitAutograd - don't register decomp
def allclose(
    a: TensorLikeType,
    b: TensorLikeType,
    rtol: float = 1e-05,
    atol: float = 1e-08,
    equal_nan: bool = False,
) -> bool:
    """
    Reference implementation of torch.allclose
    """
    _check_close_args(name="torch.allclose", a=a, b=b, rtol=rtol, atol=atol)

    return bool(
        torch.all(torch.isclose(a, b, rtol=rtol, atol=atol, equal_nan=equal_nan)).item()
    )


# TODO: add OpInfo for torch.equal and refs.equal
def equal(a: TensorLikeType, b: TensorLikeType) -> bool:
    utils.check_same_device(a, b, allow_cpu_scalar_tensors=False)
    utils.check_same_dtype(a, b)

    # Shape check
    if a.ndim != b.ndim:
        return False

    for x, y in zip(a.shape, b.shape):
        if x != y:
            return False

    # Short-circuits if there are no elements to validate
    if a.numel() == 0:
        return True

    return item(all(eq(a, b)))  # type: ignore[return-value]


@out_wrapper(exact_dtype=True)
def norm(
    input: TensorLikeType,
    p: Optional[Union[float, str]] = "fro",
    dim: Optional[DimsType] = None,
    keepdim: bool = False,
    *,
    dtype: Optional[torch.dtype] = None,
) -> TensorLikeType:
    # In these cases we compute the "Frobenius norm"
    if (
        p == "fro" and (dim is None or isinstance(dim, Dim) or len(dim) <= 2)
    ) or p is None:
        p = 2
    if isinstance(dim, Dim):
        dim = [dim]
    if isinstance(p, str):
        # Here we either call the nuclear norm, or we call matrix_norm with some arguments
        # that will throw an error
        if dim is None:
            dim = tuple(range(input.ndim))
        return torch.linalg.matrix_norm(input, p, dim, keepdim, dtype=dtype)
    else:
        return torch.linalg.vector_norm(input, p, dim, keepdim, dtype=dtype)


@register_decomposition(torch.ops.aten.trace)
def trace(self: TensorLikeType) -> TensorLikeType:
    utils.check(
        self.ndim == 2, lambda: "expected a matrix, but got tensor with dim {self.ndim}"
    )
    return torch.sum(torch.diag(self, 0))


def _make_r_binary_op(base_op):
    def rop(
        a: Union[TensorLikeType, NumberType],
        b: Union[TensorLikeType, NumberType],
    ) -> TensorLikeType:
        return base_op(b, a)

    return rop


rtruediv = _make_r_binary_op(true_divide)
rfloordiv = _make_r_binary_op(floor_divide)
rpow = _make_r_binary_op(pow)


@register_decomposition(torch.ops.aten.triu)
@out_wrapper()
def triu(a: TensorLikeType, diagonal: int = 0) -> TensorLikeType:
    utils.check(
        a.ndim >= 2, lambda: "triu: input tensor must have at least 2 dimensions"
    )
    h, w = a.shape[-2:]
    mask = (
        torch.arange(w, device=a.device).unsqueeze(-2)
        - torch.arange(h, device=a.device).unsqueeze(-1)
    ) >= diagonal

    # aten.triu always returns a new contiguous tensor
    # contiguous() is needed to correctly model the output stride
    return utils.mask_tensor(mask, a).contiguous()


@register_decomposition(torch.ops.aten.tril)
@out_wrapper()
def tril(a: TensorLikeType, diagonal: int = 0) -> TensorLikeType:
    utils.check(
        a.ndim >= 2, lambda: "tril: input tensor must have at least 2 dimensions"
    )
    h, w = a.shape[-2:]
    mask = (
        torch.arange(w, device=a.device).unsqueeze(-2)
        - torch.arange(h, device=a.device).unsqueeze(-1)
    ) <= diagonal

    # aten.tril always returns a new contiguous tensor
    # contiguous() is needed to correctly model the output stride
    return utils.mask_tensor(mask, a).contiguous()


# This is based on get_tril_size in aten/src/ATen/native/TensorFactories.h
# The components of the matrix that belong to the lower triangle with offset
# form a pentagon that can be broken down into a top trapezoid and a bottom
# rectangle. For the implementation of tril_indices, we need the sizes of
# both of these, as well as the length of the top side of the trapezoid.
def _get_tril_sizes(row: int, col: int, offset: int) -> Tuple[int, int, int]:
    if row == 0 or col == 0:
        return 0, 0, 0

    m_first_row = min(col, 1 + offset) if offset > 0 else int(row + offset > 0)
    m_last_row = max(0, min(col, row + offset))
    n_row_all = max(0, min(row, row + offset))
    n_row_trapezoid = m_last_row - m_first_row + 1

    # Number of elements in top trapezoid
    trapezoid_size = (m_first_row + m_last_row) * n_row_trapezoid // 2
    # Number of elements in bottom rectangle
    diff_row = n_row_all - n_row_trapezoid
    rectangle_size = max(0, diff_row * col)

    return trapezoid_size, rectangle_size, m_first_row


def _trilu_checks(
    name: str,
    row: int,
    col: int,
    dtype: torch.dtype,
    layout: torch.layout,
    pin_memory: bool,
):
    check(row >= 0, lambda: f"row must be non-negative, got {row}")
    check(col >= 0, lambda: f"col must be non-negative, got {col}")
    check(
        dtype in (torch.int32, torch.int64),
        lambda: f"\"{name}\" not implemented for '{dtype}'",
    )


# This is based on tril_indices_cuda in aten/src/ATen/native/cuda/TensorFactories.cu
@register_decomposition(torch.ops.aten.tril_indices)
def tril_indices(
    row: int,
    col: int,
    offset: int = 0,
    *,
    dtype: torch.dtype = torch.long,
    layout: torch.layout = torch.strided,
    device: DeviceLikeType = "cpu",
    pin_memory: bool = False,
) -> TensorLikeType:
    _trilu_checks("tril_indices", row, col, dtype, layout, pin_memory)

    trapezoid_size, rectangle_size, m_first_row = _get_tril_sizes(row, col, offset)
    row_offset = max(0, -offset)

    arange_kw = partial(
        torch.arange, layout=layout, device=device, pin_memory=pin_memory
    )

    # first we do the indices for top trapezoid
    xs1 = arange_kw(0, trapezoid_size, dtype=torch.float64)
    b = m_first_row - 0.5
    row_inds1 = torch.floor(-b + torch.sqrt(b * b + 2 * xs1))
    col_inds1 = torch.floor(xs1 - (2 * m_first_row - 1 + row_inds1) * row_inds1 * 0.5)
    row_inds1 = prims.to_dtype(row_inds1 + row_offset, dtype)
    col_inds1 = prims.to_dtype(col_inds1, dtype)

    # then bottom rectangle
    xs2 = arange_kw(0, rectangle_size, dtype=dtype)
    row_inds2 = xs2 // col + (col - m_first_row + 1 + row_offset)
    col_inds2 = xs2 % col

    return torch.stack(
        (torch.cat((row_inds1, row_inds2)), torch.cat((col_inds1, col_inds2)))
    )


# Similar to _get_tril_sizes above, but here there is a top trapezoid and
# a bottom rectangle instead. Note that you can't reduce this to
# _get_tril_sizes(col, row, -offset) because that would correspond to
# decomposing into a left trapezoid and right rectangle.
def _get_triu_sizes(row: int, col: int, offset: int) -> Tuple[int, int, int]:
    if row == 0 or col == 0:
        return 0, 0, 0

    m_first_row = max(0, col - offset) if offset > 0 else col

    # Number of elements in top rectangle
    rectangle_size = max(0, min(row, -offset) * col)

    # Number of elements in bottom trapezoid
    trapezoid_size_tril, rectangle_size_tril, _ = _get_tril_sizes(row, col, offset - 1)
    triu_size = row * col - (trapezoid_size_tril + rectangle_size_tril)
    trapezoid_size = triu_size - rectangle_size

    return trapezoid_size, rectangle_size, m_first_row


@register_decomposition(torch.ops.aten.triu_indices)
def triu_indices(
    row: int,
    col: int,
    offset: int = 0,
    *,
    dtype: torch.dtype = torch.long,
    layout: torch.layout = torch.strided,
    device: DeviceLikeType = "cpu",
    pin_memory: bool = False,
) -> TensorLikeType:
    _trilu_checks("triu_indices", row, col, dtype, layout, pin_memory)

    trapezoid_size, rectangle_size, m_first_row = _get_triu_sizes(row, col, offset)
    col_offset = max(0, offset)

    arange_kw = partial(
        torch.arange, layout=layout, device=device, pin_memory=pin_memory
    )

    # indices for top rectangle
    xs2 = arange_kw(0, rectangle_size, dtype=dtype)
    row_inds2 = xs2 // col
    col_inds2 = xs2 % col

    # bottom trapezoid
    xs1 = arange_kw(0, trapezoid_size, dtype=torch.float64)
    b = -0.5 - m_first_row
    row_inds1 = torch.floor(-b - torch.sqrt(b * b - 2 * xs1))
    col_inds1 = torch.floor(xs1 - ((2 * m_first_row - 1 - row_inds1) * row_inds1) * 0.5)
    row_inds1 = prims.to_dtype(row_inds1, dtype)
    col_inds1 = prims.to_dtype(col_inds1, dtype)

    if col:
        row_inds1 = row_inds1 + (rectangle_size // col)
    col_inds1 = col_inds1 + col_offset

    return torch.stack(
        (torch.cat((row_inds2, row_inds1)), torch.cat((col_inds2, col_inds1)))
    )


@register_decomposition(torch.ops.aten.bucketize)
@out_wrapper(exact_dtype=True)
def bucketize(
    a: TensorLikeType,
    boundaries: TensorLikeType,
    *,
    out_int32: bool = False,
    right: bool = False,
):
    utils.check(
        boundaries.dim() == 1,
        lambda: f"boundaries tensor must be 1 dimension but got dim({boundaries.dim()})",
    )

    out_dtype = torch.int32 if out_int32 else torch.int64
    n_boundaries = boundaries.shape[-1]
    if n_boundaries == 0:
        return torch.zeros_like(a)
    # We are trying to find the bucket (defined by pairs of consecutive elements of `boundaries`)
    # each element of `a` belongs to. We use binary search to achieve logarithimic complexity,
    # but each step of the search is done "in parallel" over all elements of `a`
    # can't use int32 as indexes, so we have to do all computations with int64 and convert at the end
    start = torch.zeros(a.shape, device=a.device, dtype=torch.int64)
    end = start + n_boundaries
    # Max depth of the binary search
    # Since we can't break out of the loop at different points for different elements of a,
    # we just do the max amount of iterations that binary search requires and add condition
    # tensor (cond_update below) to stop updating once the search terminates

    # For first iteration through loop we can skip some checks, we have separate implementation
    mid = start + (end - start) // 2
    mid_val = boundaries[mid]
    if right:
        cond_mid = mid_val > a
    else:
        cond_mid = mid_val >= a
    start = torch.where(cond_mid, start, mid + 1)

    if n_boundaries > 1:
        cond_update = torch.ones_like(a, dtype=torch.bool)
        niters = int(math.log2(n_boundaries))
        for _ in range(niters):
            end = torch.where(cond_mid & cond_update, mid, end)
            cond_update = start < end
            # start might end up pointing to 1 past the end, we guard against that
            mid = torch.where(cond_update, start + (end - start) // 2, 0)
            mid_val = boundaries[mid]
            # If right is true, the buckets are closed on the *left*
            # (i.e., we are doing the equivalent of std::upper_bound in C++)
            # Otherwise they are closed on the right (std::lower_bound)
            if right:
                cond_mid = mid_val > a
            else:
                cond_mid = mid_val >= a
            start = torch.where((~cond_mid) & cond_update, mid + 1, start)

    return start.to(dtype=out_dtype)


import torch._refs._conversions
import torch._refs.fft
import torch._refs.linalg
import torch._refs.nn.functional
import torch._refs.special<|MERGE_RESOLUTION|>--- conflicted
+++ resolved
@@ -3501,11 +3501,7 @@
         return torch.diagonal_copy(self, offset)
 
 
-<<<<<<< HEAD
-@register_decomposition(torch.ops.aten.diagonal, disable_meta=True)
-=======
 @register_decomposition(torch.ops.aten.diagonal)
->>>>>>> f1b78224
 def diagonal(
     self: TensorLikeType,
     offset: int = 0,
