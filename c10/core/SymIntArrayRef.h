#pragma once

#include <c10/core/SymInt.h>
#include <c10/util/ArrayRef.h>
#include <c10/util/Exception.h>
#include <c10/util/Optional.h>

#include <array>
#include <initializer_list>
#include <iterator>
#include <vector>

namespace c10 {
using SymIntArrayRef = ArrayRef<SymInt>;

TORCH_API at::IntArrayRef asIntArrayRefSlow(c10::SymIntArrayRef ar);
TORCH_API at::IntArrayRef asIntArrayRefUnchecked(c10::SymIntArrayRef ar);
TORCH_API c10::optional<at::IntArrayRef> asIntArrayRefSlowOpt(
    c10::SymIntArrayRef ar);

<<<<<<< HEAD
  // Prefer using a more semantic constructor, like
  // fromIntArrayRefKnownNonNegative
=======
// Prefer using a more semantic constructor, like
// fromIntArrayRefKnownNonNegative
>>>>>>> 7e900f20
inline SymIntArrayRef fromIntArrayRefUnchecked(IntArrayRef array_ref) {
  return SymIntArrayRef(
      reinterpret_cast<const SymInt*>(array_ref.data()), array_ref.size());
}

inline SymIntArrayRef fromIntArrayRefKnownNonNegative(IntArrayRef array_ref) {
  return fromIntArrayRefUnchecked(array_ref);
}

inline SymIntArrayRef fromIntArrayRef(IntArrayRef array_ref) {
  for (size_t i = 0; i < array_ref.size(); ++i) {
    TORCH_CHECK(
        SymInt::check_range(array_ref[i]),
        "IntArrayRef contains an int that cannot be represented as a SymInt: ",
        array_ref[i]);
  }
  return SymIntArrayRef(
      reinterpret_cast<const SymInt*>(array_ref.data()), array_ref.size());
}

} // namespace c10<|MERGE_RESOLUTION|>--- conflicted
+++ resolved
@@ -18,13 +18,8 @@
 TORCH_API c10::optional<at::IntArrayRef> asIntArrayRefSlowOpt(
     c10::SymIntArrayRef ar);
 
-<<<<<<< HEAD
-  // Prefer using a more semantic constructor, like
-  // fromIntArrayRefKnownNonNegative
-=======
 // Prefer using a more semantic constructor, like
 // fromIntArrayRefKnownNonNegative
->>>>>>> 7e900f20
 inline SymIntArrayRef fromIntArrayRefUnchecked(IntArrayRef array_ref) {
   return SymIntArrayRef(
       reinterpret_cast<const SymInt*>(array_ref.data()), array_ref.size());
