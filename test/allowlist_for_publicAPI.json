--- conflicted
+++ resolved
@@ -728,11 +728,6 @@
     "get_observer_state_dict",
     "get_quantized_operator",
     "get_static_quant_module_class",
-<<<<<<< HEAD
-    "get_unique_devices_",
-=======
-    "is_activation_post_process",
->>>>>>> 2ac8b751
     "load_observer_state_dict",
     "no_observer_set",
     "prepare",
@@ -836,12 +831,6 @@
   "torch.quantization.quantize": [
     "add_quant_dequant",
     "convert",
-<<<<<<< HEAD
-    "get_observer_dict",
-    "get_unique_devices_",
-=======
-    "is_activation_post_process",
->>>>>>> 2ac8b751
     "prepare",
     "prepare_qat",
     "propagate_qconfig_",
